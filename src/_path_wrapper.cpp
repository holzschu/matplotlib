#include <pybind11/pybind11.h>
#include <pybind11/stl.h>

#include <array>
#include <limits>
#include <optional>
#include <string>
#include <vector>

#include "numpy_cpp.h"

#include "_path.h"

#include "_backend_agg_basic_types.h"
#include "py_adaptors.h"
#include "py_converters.h"
#include "py_converters_11.h"

namespace py = pybind11;
using namespace pybind11::literals;

py::list
convert_polygon_vector(std::vector<Polygon> &polygons)
{
    auto result = py::list(polygons.size());

    for (size_t i = 0; i < polygons.size(); ++i) {
        const auto& poly = polygons[i];
        py::ssize_t dims[] = { static_cast<py::ssize_t>(poly.size()), 2 };
        result[i] = py::array(dims, reinterpret_cast<const double *>(poly.data()));
    }

    return result;
}

static bool
Py_point_in_path(double x, double y, double r, mpl::PathIterator path,
                 agg::trans_affine trans)
{
    return point_in_path(x, y, r, path, trans);
}

static py::array_t<double>
Py_points_in_path(py::array_t<double> points_obj, double r, mpl::PathIterator path,
                  agg::trans_affine trans)
{
    numpy::array_view<double, 2> points;

    if (!convert_points(points_obj.ptr(), &points)) {
        throw py::error_already_set();
    }

    if (!check_trailing_shape(points, "points", 2)) {
        throw py::error_already_set();
    }

    py::ssize_t dims[] = { static_cast<py::ssize_t>(points.size()) };
    py::array_t<uint8_t> results(dims);
    auto results_mutable = results.mutable_unchecked<1>();

    points_in_path(points, r, path, trans, results_mutable);

    return results;
}

<<<<<<< HEAD
const char *Py_update_path_extents__doc__ =
    "update_path_extents(path, trans, rect, minpos, ignore)\n"
    "--\n\n";

#if TARGET_OS_IPHONE
// iOS: need non static member functions. This replaces minpos.converter:
static int (*minpos_converter)(PyObject *obj, void *arrp) = numpy::numpy_converter<double, 1>;
#endif

static PyObject *Py_update_path_extents(PyObject *self, PyObject *args)
{
    py::PathIterator path;
    agg::trans_affine trans;
    agg::rect_d rect;
    numpy::array_view<double, 1> minpos;
    int ignore;
    int changed;

    if (!PyArg_ParseTuple(args,
                          "O&O&O&O&i:update_path_extents",
                          &convert_path,
                          &path,
                          &convert_trans_affine,
                          &trans,
                          &convert_rect,
                          &rect,
#if !TARGET_OS_IPHONE
                          &minpos.converter,
#else
						  minpos_converter,
#endif
                          &minpos,
                          &ignore)) {
        return NULL;
    }
=======
static py::tuple
Py_update_path_extents(mpl::PathIterator path, agg::trans_affine trans,
                       agg::rect_d rect, py::array_t<double> minpos, bool ignore)
{
    bool changed;
>>>>>>> 69a98115

    if (minpos.ndim() != 1) {
        throw py::value_error(
            "minpos must be 1D, got " + std::to_string(minpos.ndim()));
    }
    if (minpos.shape(0) != 2) {
        throw py::value_error(
            "minpos must be of length 2, got " + std::to_string(minpos.shape(0)));
    }

    extent_limits e;

    if (ignore) {
        reset_limits(e);
    } else {
        if (rect.x1 > rect.x2) {
            e.x0 = std::numeric_limits<double>::infinity();
            e.x1 = -std::numeric_limits<double>::infinity();
        } else {
            e.x0 = rect.x1;
            e.x1 = rect.x2;
        }
        if (rect.y1 > rect.y2) {
            e.y0 = std::numeric_limits<double>::infinity();
            e.y1 = -std::numeric_limits<double>::infinity();
        } else {
            e.y0 = rect.y1;
            e.y1 = rect.y2;
        }
        e.xm = *minpos.data(0);
        e.ym = *minpos.data(1);
    }

    update_path_extents(path, trans, e);

    changed = (e.x0 != rect.x1 || e.y0 != rect.y1 || e.x1 != rect.x2 || e.y1 != rect.y2 ||
               e.xm != *minpos.data(0) || e.ym != *minpos.data(1));

    py::ssize_t extentsdims[] = { 2, 2 };
    py::array_t<double> outextents(extentsdims);
    *outextents.mutable_data(0, 0) = e.x0;
    *outextents.mutable_data(0, 1) = e.y0;
    *outextents.mutable_data(1, 0) = e.x1;
    *outextents.mutable_data(1, 1) = e.y1;

    py::ssize_t minposdims[] = { 2 };
    py::array_t<double> outminpos(minposdims);
    *outminpos.mutable_data(0) = e.xm;
    *outminpos.mutable_data(1) = e.ym;

    return py::make_tuple(outextents, outminpos, changed);
}

static py::tuple
Py_get_path_collection_extents(agg::trans_affine master_transform,
                               py::object paths_obj, py::object transforms_obj,
                               py::object offsets_obj, agg::trans_affine offset_trans)
{
    mpl::PathGenerator paths;
    numpy::array_view<const double, 3> transforms;
    numpy::array_view<const double, 2> offsets;
    extent_limits e;

    if (!convert_pathgen(paths_obj.ptr(), &paths)) {
        throw py::error_already_set();
    }
    if (!convert_transforms(transforms_obj.ptr(), &transforms)) {
        throw py::error_already_set();
    }
    if (!convert_points(offsets_obj.ptr(), &offsets)) {
        throw py::error_already_set();
    }

    get_path_collection_extents(
        master_transform, paths, transforms, offsets, offset_trans, e);

    py::ssize_t dims[] = { 2, 2 };
    py::array_t<double> extents(dims);
    *extents.mutable_data(0, 0) = e.x0;
    *extents.mutable_data(0, 1) = e.y0;
    *extents.mutable_data(1, 0) = e.x1;
    *extents.mutable_data(1, 1) = e.y1;

    py::ssize_t minposdims[] = { 2 };
    py::array_t<double> minpos(minposdims);
    *minpos.mutable_data(0) = e.xm;
    *minpos.mutable_data(1) = e.ym;

    return py::make_tuple(extents, minpos);
}

static py::object
Py_point_in_path_collection(double x, double y, double radius,
                            agg::trans_affine master_transform, py::object paths_obj,
                            py::object transforms_obj, py::object offsets_obj,
                            agg::trans_affine offset_trans, bool filled)
{
    mpl::PathGenerator paths;
    numpy::array_view<const double, 3> transforms;
    numpy::array_view<const double, 2> offsets;
    std::vector<int> result;

    if (!convert_pathgen(paths_obj.ptr(), &paths)) {
        throw py::error_already_set();
    }
    if (!convert_transforms(transforms_obj.ptr(), &transforms)) {
        throw py::error_already_set();
    }
    if (!convert_points(offsets_obj.ptr(), &offsets)) {
        throw py::error_already_set();
    }

    point_in_path_collection(x, y, radius, master_transform, paths, transforms, offsets,
                             offset_trans, filled, result);

    py::ssize_t dims[] = { static_cast<py::ssize_t>(result.size()) };
    return py::array(dims, result.data());
}

static bool
Py_path_in_path(mpl::PathIterator a, agg::trans_affine atrans,
                mpl::PathIterator b, agg::trans_affine btrans)
{
    return path_in_path(a, atrans, b, btrans);
}

static py::list
Py_clip_path_to_rect(mpl::PathIterator path, agg::rect_d rect, bool inside)
{
    std::vector<Polygon> result;

    clip_path_to_rect(path, rect, inside, result);

    return convert_polygon_vector(result);
}

static py::object
Py_affine_transform(py::array_t<double, py::array::c_style | py::array::forcecast> vertices_arr,
                    agg::trans_affine trans)
{
    if (vertices_arr.ndim() == 2) {
        auto vertices = vertices_arr.unchecked<2>();

        if(!check_trailing_shape(vertices, "vertices", 2)) {
            throw py::error_already_set();
        }

        py::ssize_t dims[] = { vertices.shape(0), 2 };
        py::array_t<double> result(dims);
        auto result_mutable = result.mutable_unchecked<2>();

        affine_transform_2d(vertices, trans, result_mutable);
        return result;
    } else if (vertices_arr.ndim() == 1) {
        auto vertices = vertices_arr.unchecked<1>();

        py::ssize_t dims[] = { vertices.shape(0) };
        py::array_t<double> result(dims);
        auto result_mutable = result.mutable_unchecked<1>();

        affine_transform_1d(vertices, trans, result_mutable);
        return result;
    } else {
        throw py::value_error(
            "vertices must be 1D or 2D, not" + std::to_string(vertices_arr.ndim()) + "D");
    }
}

static int
Py_count_bboxes_overlapping_bbox(agg::rect_d bbox, py::object bboxes_obj)
{
    numpy::array_view<const double, 3> bboxes;

    if (!convert_bboxes(bboxes_obj.ptr(), &bboxes)) {
        throw py::error_already_set();
    }

    return count_bboxes_overlapping_bbox(bbox, bboxes);
}

static bool
Py_path_intersects_path(mpl::PathIterator p1, mpl::PathIterator p2, bool filled)
{
    agg::trans_affine t1;
    agg::trans_affine t2;
    bool result;

    result = path_intersects_path(p1, p2);
    if (filled) {
        if (!result) {
            result = path_in_path(p1, t1, p2, t2);
        }
        if (!result) {
            result = path_in_path(p2, t1, p1, t2);
        }
    }

    return result;
}

static bool
Py_path_intersects_rectangle(mpl::PathIterator path, double rect_x1, double rect_y1,
                             double rect_x2, double rect_y2, bool filled)
{
    return path_intersects_rectangle(path, rect_x1, rect_y1, rect_x2, rect_y2, filled);
}

static py::list
Py_convert_path_to_polygons(mpl::PathIterator path, agg::trans_affine trans,
                            double width, double height, bool closed_only)
{
    std::vector<Polygon> result;

    convert_path_to_polygons(path, trans, width, height, closed_only, result);

    return convert_polygon_vector(result);
}

static py::tuple
Py_cleanup_path(mpl::PathIterator path, agg::trans_affine trans, bool remove_nans,
                agg::rect_d clip_rect, e_snap_mode snap_mode, double stroke_width,
                std::optional<bool> simplify, bool return_curves, SketchParams sketch)
{
    if (!simplify.has_value()) {
        simplify = path.should_simplify();
    }

    bool do_clip = (clip_rect.x1 < clip_rect.x2 && clip_rect.y1 < clip_rect.y2);

    std::vector<double> vertices;
    std::vector<npy_uint8> codes;

    cleanup_path(path, trans, remove_nans, do_clip, clip_rect, snap_mode, stroke_width,
                 *simplify, return_curves, sketch, vertices, codes);

    auto length = static_cast<py::ssize_t>(codes.size());

    py::ssize_t vertices_dims[] = { length, 2 };
    py::array pyvertices(vertices_dims, vertices.data());

    py::ssize_t codes_dims[] = { length };
    py::array pycodes(codes_dims, codes.data());

    return py::make_tuple(pyvertices, pycodes);
}

const char *Py_convert_to_string__doc__ =
R"""(--

Convert *path* to a bytestring.

The first five parameters (up to *sketch*) are interpreted as in `.cleanup_path`. The
following ones are detailed below.

Parameters
----------
path : Path
trans : Transform or None
clip_rect : sequence of 4 floats, or None
simplify : bool
sketch : tuple of 3 floats, or None
precision : int
    The precision used to "%.*f"-format the values. Trailing zeros and decimal points
    are always removed. (precision=-1 is a special case used to implement
    ttconv-back-compatible conversion.)
codes : sequence of 5 bytestrings
    The bytes representation of each opcode (MOVETO, LINETO, CURVE3, CURVE4, CLOSEPOLY),
    in that order. If the bytes for CURVE3 is empty, quad segments are automatically
    converted to cubic ones (this is used by backends such as pdf and ps, which do not
    support quads).
postfix : bool
    Whether the opcode comes after the values (True) or before (False).
)""";

static py::object
Py_convert_to_string(mpl::PathIterator path, agg::trans_affine trans,
                     agg::rect_d cliprect, std::optional<bool> simplify,
                     SketchParams sketch, int precision,
                     std::array<std::string, 5> codes_obj, bool postfix)
{
    char *codes[5];
    std::string buffer;
    bool status;

    for (auto i = 0; i < 5; ++i) {
        codes[i] = const_cast<char *>(codes_obj[i].c_str());
    }

    if (!simplify.has_value()) {
        simplify = path.should_simplify();
    }

    status = convert_to_string(path, trans, cliprect, *simplify, sketch, precision,
                               codes, postfix, buffer);

    if (!status) {
        throw py::value_error("Malformed path codes");
    }

    return py::bytes(buffer);
}

const char *Py_is_sorted_and_has_non_nan__doc__ =
R"""(--

Return whether the 1D *array* is monotonically increasing, ignoring NaNs, and has at
least one non-nan value.)""";

static bool
Py_is_sorted_and_has_non_nan(py::object obj)
{
    bool result;

    PyArrayObject *array = (PyArrayObject *)PyArray_CheckFromAny(
        obj.ptr(), NULL, 1, 1, NPY_ARRAY_NOTSWAPPED, NULL);

    if (array == NULL) {
        throw py::error_already_set();
    }

    /* Handle just the most common types here, otherwise coerce to double */
    switch (PyArray_TYPE(array)) {
    case NPY_INT:
        result = is_sorted_and_has_non_nan<npy_int>(array);
        break;
    case NPY_LONG:
        result = is_sorted_and_has_non_nan<npy_long>(array);
        break;
    case NPY_LONGLONG:
        result = is_sorted_and_has_non_nan<npy_longlong>(array);
        break;
    case NPY_FLOAT:
        result = is_sorted_and_has_non_nan<npy_float>(array);
        break;
    case NPY_DOUBLE:
        result = is_sorted_and_has_non_nan<npy_double>(array);
        break;
    default:
        Py_DECREF(array);
        array = (PyArrayObject *)PyArray_FromObject(obj.ptr(), NPY_DOUBLE, 1, 1);
        if (array == NULL) {
            throw py::error_already_set();
        }
        result = is_sorted_and_has_non_nan<npy_double>(array);
    }

    Py_DECREF(array);

    return result;
}

PYBIND11_MODULE(_path, m)
{
    auto ia = [m]() -> const void* {
        import_array();
        return &m;
    };
    if (ia() == NULL) {
        throw py::error_already_set();
    }

    m.def("point_in_path", &Py_point_in_path,
          "x"_a, "y"_a, "radius"_a, "path"_a, "trans"_a);
    m.def("points_in_path", &Py_points_in_path,
          "points"_a, "radius"_a, "path"_a, "trans"_a);
    m.def("update_path_extents", &Py_update_path_extents,
          "path"_a, "trans"_a, "rect"_a, "minpos"_a, "ignore"_a);
    m.def("get_path_collection_extents", &Py_get_path_collection_extents,
          "master_transform"_a, "paths"_a, "transforms"_a, "offsets"_a,
          "offset_transform"_a);
    m.def("point_in_path_collection", &Py_point_in_path_collection,
          "x"_a, "y"_a, "radius"_a, "master_transform"_a, "paths"_a, "transforms"_a,
          "offsets"_a, "offset_trans"_a, "filled"_a);
    m.def("path_in_path", &Py_path_in_path,
          "path_a"_a, "trans_a"_a, "path_b"_a, "trans_b"_a);
    m.def("clip_path_to_rect", &Py_clip_path_to_rect,
          "path"_a, "rect"_a, "inside"_a);
    m.def("affine_transform", &Py_affine_transform,
          "points"_a, "trans"_a);
    m.def("count_bboxes_overlapping_bbox", &Py_count_bboxes_overlapping_bbox,
          "bbox"_a, "bboxes"_a);
    m.def("path_intersects_path", &Py_path_intersects_path,
          "path1"_a, "path2"_a, "filled"_a = false);
    m.def("path_intersects_rectangle", &Py_path_intersects_rectangle,
          "path"_a, "rect_x1"_a, "rect_y1"_a, "rect_x2"_a, "rect_y2"_a,
          "filled"_a = false);
    m.def("convert_path_to_polygons", &Py_convert_path_to_polygons,
          "path"_a, "trans"_a, "width"_a = 0.0, "height"_a = 0.0,
          "closed_only"_a = false);
    m.def("cleanup_path", &Py_cleanup_path,
          "path"_a, "trans"_a, "remove_nans"_a, "clip_rect"_a, "snap_mode"_a,
          "stroke_width"_a, "simplify"_a, "return_curves"_a, "sketch"_a);
    m.def("convert_to_string", &Py_convert_to_string,
          "path"_a, "trans"_a, "clip_rect"_a, "simplify"_a, "sketch"_a, "precision"_a,
          "codes"_a, "postfix"_a,
          Py_convert_to_string__doc__);
    m.def("is_sorted_and_has_non_nan", &Py_is_sorted_and_has_non_nan,
          "array"_a,
          Py_is_sorted_and_has_non_nan__doc__);
}<|MERGE_RESOLUTION|>--- conflicted
+++ resolved
@@ -63,49 +63,11 @@
     return results;
 }
 
-<<<<<<< HEAD
-const char *Py_update_path_extents__doc__ =
-    "update_path_extents(path, trans, rect, minpos, ignore)\n"
-    "--\n\n";
-
-#if TARGET_OS_IPHONE
-// iOS: need non static member functions. This replaces minpos.converter:
-static int (*minpos_converter)(PyObject *obj, void *arrp) = numpy::numpy_converter<double, 1>;
-#endif
-
-static PyObject *Py_update_path_extents(PyObject *self, PyObject *args)
-{
-    py::PathIterator path;
-    agg::trans_affine trans;
-    agg::rect_d rect;
-    numpy::array_view<double, 1> minpos;
-    int ignore;
-    int changed;
-
-    if (!PyArg_ParseTuple(args,
-                          "O&O&O&O&i:update_path_extents",
-                          &convert_path,
-                          &path,
-                          &convert_trans_affine,
-                          &trans,
-                          &convert_rect,
-                          &rect,
-#if !TARGET_OS_IPHONE
-                          &minpos.converter,
-#else
-						  minpos_converter,
-#endif
-                          &minpos,
-                          &ignore)) {
-        return NULL;
-    }
-=======
 static py::tuple
 Py_update_path_extents(mpl::PathIterator path, agg::trans_affine trans,
                        agg::rect_d rect, py::array_t<double> minpos, bool ignore)
 {
     bool changed;
->>>>>>> 69a98115
 
     if (minpos.ndim() != 1) {
         throw py::value_error(
