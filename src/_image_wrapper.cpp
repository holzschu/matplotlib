#include "mplutils.h"
#include "_image_resample.h"
#include "numpy_cpp.h"
#include "py_converters.h"


/**********************************************************************
 * Free functions
 * */

const char* image_resample__doc__ =
"resample(input_array, output_array, matrix, interpolation=NEAREST, alpha=1.0, norm=False, radius=1)\n\n"

"Resample input_array, blending it in-place into output_array, using an\n"
"affine transformation.\n\n"

"Parameters\n"
"----------\n"
"input_array : 2-d or 3-d Numpy array of float, double or uint8\n"
"    If 2-d, the image is grayscale.  If 3-d, the image must be of size\n"
"    4 in the last dimension and represents RGBA data.\n\n"

"output_array : 2-d or 3-d Numpy array of float, double or uint8\n"
"    The dtype and number of dimensions must match `input_array`.\n\n"

"transform : matplotlib.transforms.Transform instance\n"
"    The transformation from the input array to the output\n"
"    array.\n\n"

"interpolation : int, optional\n"
"    The interpolation method.  Must be one of the following constants\n"
"    defined in this module:\n\n"

"      NEAREST (default), BILINEAR, BICUBIC, SPLINE16, SPLINE36,\n"
"      HANNING, HAMMING, HERMITE, KAISER, QUADRIC, CATROM, GAUSSIAN,\n"
"      BESSEL, MITCHELL, SINC, LANCZOS, BLACKMAN\n\n"

"resample : bool, optional\n"
"    When `True`, use a full resampling method.  When `False`, only\n"
"    resample when the output image is larger than the input image.\n\n"

"alpha : float, optional\n"
"    The level of transparency to apply.  1.0 is completely opaque.\n"
"    0.0 is completely transparent.\n\n"

"norm : bool, optional\n"
"    Whether to norm the interpolation function.  Default is `False`.\n\n"

"radius: float, optional\n"
"    The radius of the kernel, if method is SINC, LANCZOS or BLACKMAN.\n"
"    Default is 1.\n";


static PyArrayObject *
_get_transform_mesh(PyObject *py_affine, npy_intp *dims)
{
    /* TODO: Could we get away with float, rather than double, arrays here? */

    /* Given a non-affine transform object, create a mesh that maps
    every pixel in the output image to the input image.  This is used
    as a lookup table during the actual resampling. */

    PyObject *py_inverse = NULL;
    npy_intp out_dims[3];

    out_dims[0] = dims[0] * dims[1];
    out_dims[1] = 2;

    py_inverse = PyObject_CallMethod(py_affine, "inverted", NULL);
    if (py_inverse == NULL) {
        return NULL;
    }

    numpy::array_view<double, 2> input_mesh(out_dims);
    double *p = (double *)input_mesh.data();

    for (npy_intp y = 0; y < dims[0]; ++y) {
        for (npy_intp x = 0; x < dims[1]; ++x) {
            *p++ = (double)x;
            *p++ = (double)y;
        }
    }

    PyObject *output_mesh = PyObject_CallMethod(
        py_inverse, "transform", "O", input_mesh.pyobj_steal());

    Py_DECREF(py_inverse);

    if (output_mesh == NULL) {
        return NULL;
    }

    PyArrayObject *output_mesh_array =
        (PyArrayObject *)PyArray_ContiguousFromAny(
            output_mesh, NPY_DOUBLE, 2, 2);

    Py_DECREF(output_mesh);

    if (output_mesh_array == NULL) {
        return NULL;
    }

    return output_mesh_array;
}


template<class T>
static void
resample(PyArrayObject* input, PyArrayObject* output, resample_params_t params)
{
    Py_BEGIN_ALLOW_THREADS
    resample(
        (T*)PyArray_DATA(input), PyArray_DIM(input, 1), PyArray_DIM(input, 0),
        (T*)PyArray_DATA(output), PyArray_DIM(output, 1), PyArray_DIM(output, 0),
        params);
    Py_END_ALLOW_THREADS
}


static PyObject *
image_resample(PyObject *self, PyObject* args, PyObject *kwargs)
{
    PyObject *py_input_array = NULL;
    PyObject *py_output_array = NULL;
    PyObject *py_transform = NULL;
    resample_params_t params;

    PyArrayObject *input_array = NULL;
    PyArrayObject *output_array = NULL;
    PyArrayObject *transform_mesh_array = NULL;

    params.interpolation = NEAREST;
    params.transform_mesh = NULL;
    params.resample = false;
    params.norm = false;
    params.radius = 1.0;
    params.alpha = 1.0;

    const char *kwlist[] = {
        "input_array", "output_array", "transform", "interpolation",
        "resample", "alpha", "norm", "radius", NULL };

    if (!PyArg_ParseTupleAndKeywords(
            args, kwargs, "OOO|iO&dO&d:resample", (char **)kwlist,
            &py_input_array, &py_output_array, &py_transform,
            &params.interpolation, &convert_bool, &params.resample,
            &params.alpha, &convert_bool, &params.norm, &params.radius)) {
        return NULL;
    }

    if (params.interpolation < 0 || params.interpolation >= _n_interpolation) {
        PyErr_Format(PyExc_ValueError, "invalid interpolation value %d",
                     params.interpolation);
        goto error;
    }

    input_array = (PyArrayObject *)PyArray_FromAny(
        py_input_array, NULL, 2, 3, NPY_ARRAY_C_CONTIGUOUS, NULL);
    if (input_array == NULL) {
        goto error;
    }

    if (!PyArray_Check(py_output_array)) {
        PyErr_SetString(PyExc_ValueError, "output array must be a NumPy array");
        goto error;
    }
    output_array = (PyArrayObject *)py_output_array;
    if (!PyArray_IS_C_CONTIGUOUS(output_array)) {
        PyErr_SetString(PyExc_ValueError, "output array must be C-contiguous");
        goto error;
    }
    if (PyArray_NDIM(output_array) < 2 || PyArray_NDIM(output_array) > 3) {
        PyErr_SetString(PyExc_ValueError,
                        "output array must be 2- or 3-dimensional");
        goto error;
    }

    if (py_transform == NULL || py_transform == Py_None) {
        params.is_affine = true;
    } else {
        PyObject *py_is_affine;
        int py_is_affine2;
        py_is_affine = PyObject_GetAttrString(py_transform, "is_affine");
        if (py_is_affine == NULL) {
            goto error;
        }

        py_is_affine2 = PyObject_IsTrue(py_is_affine);
        Py_DECREF(py_is_affine);

        if (py_is_affine2 == -1) {
            goto error;
        } else if (py_is_affine2) {
            if (!convert_trans_affine(py_transform, &params.affine)) {
                goto error;
            }
            params.is_affine = true;
        } else {
            transform_mesh_array = _get_transform_mesh(
                py_transform, PyArray_DIMS(output_array));
            if (transform_mesh_array == NULL) {
                goto error;
            }
            params.transform_mesh = (double *)PyArray_DATA(transform_mesh_array);
            params.is_affine = false;
        }
    }

    if (PyArray_NDIM(input_array) != PyArray_NDIM(output_array)) {
        PyErr_Format(
            PyExc_ValueError,
            "Mismatched number of dimensions. Got %d and %d.",
            PyArray_NDIM(input_array), PyArray_NDIM(output_array));
        goto error;
    }

    if (PyArray_TYPE(input_array) != PyArray_TYPE(output_array)) {
        PyErr_SetString(PyExc_ValueError, "Mismatched types");
        goto error;
    }

    if (PyArray_NDIM(input_array) == 3) {
        if (PyArray_DIM(output_array, 2) != 4) {
            PyErr_SetString(
                PyExc_ValueError,
                "Output array must be RGBA");
            goto error;
        }

        if (PyArray_DIM(input_array, 2) == 4) {
            switch (PyArray_TYPE(input_array)) {
            case NPY_UINT8:
            case NPY_INT8:
                resample<agg::rgba8>(input_array, output_array, params);
                break;
            case NPY_UINT16:
            case NPY_INT16:
                resample<agg::rgba16>(input_array, output_array, params);
                break;
            case NPY_FLOAT32:
                resample<agg::rgba32>(input_array, output_array, params);
                break;
            case NPY_FLOAT64:
                resample<agg::rgba64>(input_array, output_array, params);
                break;
            default:
                PyErr_SetString(
                    PyExc_ValueError,
                    "3-dimensional arrays must be of dtype unsigned byte, "
                    "unsigned short, float32 or float64");
                goto error;
            }
        } else {
            PyErr_Format(
                PyExc_ValueError,
                "If 3-dimensional, array must be RGBA.  Got %" NPY_INTP_FMT " planes.",
                PyArray_DIM(input_array, 2));
            goto error;
        }
    } else { // NDIM == 2
        switch (PyArray_TYPE(input_array)) {
        case NPY_DOUBLE:
            resample<double>(input_array, output_array, params);
            break;
        case NPY_FLOAT:
            resample<float>(input_array, output_array, params);
            break;
        case NPY_UINT8:
        case NPY_INT8:
            resample<unsigned char>(input_array, output_array, params);
            break;
        case NPY_UINT16:
        case NPY_INT16:
            resample<unsigned short>(input_array, output_array, params);
            break;
        default:
            PyErr_SetString(PyExc_ValueError, "Unsupported dtype");
            goto error;
        }
    }

    Py_DECREF(input_array);
    Py_XDECREF(transform_mesh_array);
    Py_RETURN_NONE;

 error:
    Py_XDECREF(input_array);
    Py_XDECREF(transform_mesh_array);
    return NULL;
}

<<<<<<< HEAD

const char *image_pcolor__doc__ =
    "pcolor(x, y, data, rows, cols, bounds)\n"
    "\n"
    "Generate a pseudo-color image from data on a non-uniform grid using\n"
    "nearest neighbour or linear interpolation.\n"
    "bounds = (x_min, x_max, y_min, y_max)\n"
    "interpolation = NEAREST or BILINEAR \n";

#if TARGET_OS_IPHONE
// iOS: need non static member functions. This replaces x.converter and d.converter_contiguous:
static int (*xf_converter)(PyObject *, void *) = numpy::numpy_converter<const float, 1>;
static int (*d_converter_contiguous)(PyObject *, void *) = numpy::numpy_converter_contiguous<const agg::int8u, 3>;
#endif

static PyObject *image_pcolor(PyObject *self, PyObject *args, PyObject *kwds)
{
    numpy::array_view<const float, 1> x;
    numpy::array_view<const float, 1> y;
    numpy::array_view<const agg::int8u, 3> d;
    npy_intp rows, cols;
    float bounds[4];
    int interpolation;

    if (!PyArg_ParseTuple(args,
                          "O&O&O&nn(ffff)i:pcolor",
#if !TARGET_OS_IPHONE
                          &x.converter,
                          &x,
                          &y.converter,
                          &y,
                          &d.converter_contiguous,
#else
                          xf_converter,
                          &x,
                          xf_converter,
                          &y,
                          d_converter_contiguous,
#endif
                          &d,
                          &rows,
                          &cols,
                          &bounds[0],
                          &bounds[1],
                          &bounds[2],
                          &bounds[3],
                          &interpolation)) {
        return NULL;
    }

    npy_intp dim[3] = {rows, cols, 4};
    numpy::array_view<const agg::int8u, 3> output(dim);

    CALL_CPP("pcolor", (pcolor(x, y, d, rows, cols, bounds, interpolation, output)));

    return output.pyobj();
}

const char *image_pcolor2__doc__ =
    "pcolor2(x, y, data, rows, cols, bounds, bg)\n"
    "\n"
    "Generate a pseudo-color image from data on a non-uniform grid\n"
    "specified by its cell boundaries.\n"
    "bounds = (x_left, x_right, y_bot, y_top)\n"
    "bg = ndarray of 4 uint8 representing background rgba\n";

#if TARGET_OS_IPHONE
// iOS: need non static member functions. This replaces x.converter_contiguous:
static int (*xd_converter_contiguous)(PyObject *, void *) = numpy::numpy_converter_contiguous<const double, 1>;
static int (*bg_converter)(PyObject *, void *) = numpy::numpy_converter<const agg::int8u, 1>;
#endif

static PyObject *image_pcolor2(PyObject *self, PyObject *args, PyObject *kwds)
{
    numpy::array_view<const double, 1> x;
    numpy::array_view<const double, 1> y;
    numpy::array_view<const agg::int8u, 3> d;
    npy_intp rows, cols;
    float bounds[4];
    numpy::array_view<const agg::int8u, 1> bg;

    if (!PyArg_ParseTuple(args,
                          "O&O&O&nn(ffff)O&:pcolor2",
#if !TARGET_OS_IPHONE
                          &x.converter_contiguous,
                          &x,
                          &y.converter_contiguous,
                          &y,
                          &d.converter_contiguous,
#else 
                          xd_converter_contiguous,
                          &x,
                          xd_converter_contiguous,
                          &y,
                          d_converter_contiguous,
#endif
                          &d,
                          &rows,
                          &cols,
                          &bounds[0],
                          &bounds[1],
                          &bounds[2],
                          &bounds[3],
#if !TARGET_OS_IPHONE
                          &bg.converter,
#else
                          bg_converter,
#endif
                          &bg)) {
        return NULL;
    }

    npy_intp dim[3] = {rows, cols, 4};
    numpy::array_view<const agg::int8u, 3> output(dim);

    CALL_CPP("pcolor2", (pcolor2(x, y, d, rows, cols, bounds, bg, output)));

    return output.pyobj();
}

=======
>>>>>>> 993c1bc1
static PyMethodDef module_functions[] = {
    {"resample", (PyCFunction)image_resample, METH_VARARGS|METH_KEYWORDS, image_resample__doc__},
    {NULL}
};

static struct PyModuleDef moduledef = {
    PyModuleDef_HEAD_INIT, "_image", NULL, 0, module_functions,
};

#pragma GCC visibility push(default)

PyMODINIT_FUNC PyInit__image(void)
{
    PyObject *m;

    import_array();

    m = PyModule_Create(&moduledef);

    if (m == NULL) {
        return NULL;
    }

    if (PyModule_AddIntConstant(m, "NEAREST", NEAREST) ||
        PyModule_AddIntConstant(m, "BILINEAR", BILINEAR) ||
        PyModule_AddIntConstant(m, "BICUBIC", BICUBIC) ||
        PyModule_AddIntConstant(m, "SPLINE16", SPLINE16) ||
        PyModule_AddIntConstant(m, "SPLINE36", SPLINE36) ||
        PyModule_AddIntConstant(m, "HANNING", HANNING) ||
        PyModule_AddIntConstant(m, "HAMMING", HAMMING) ||
        PyModule_AddIntConstant(m, "HERMITE", HERMITE) ||
        PyModule_AddIntConstant(m, "KAISER", KAISER) ||
        PyModule_AddIntConstant(m, "QUADRIC", QUADRIC) ||
        PyModule_AddIntConstant(m, "CATROM", CATROM) ||
        PyModule_AddIntConstant(m, "GAUSSIAN", GAUSSIAN) ||
        PyModule_AddIntConstant(m, "BESSEL", BESSEL) ||
        PyModule_AddIntConstant(m, "MITCHELL", MITCHELL) ||
        PyModule_AddIntConstant(m, "SINC", SINC) ||
        PyModule_AddIntConstant(m, "LANCZOS", LANCZOS) ||
        PyModule_AddIntConstant(m, "BLACKMAN", BLACKMAN) ||
        PyModule_AddIntConstant(m, "_n_interpolation", _n_interpolation)) {
        Py_DECREF(m);
        return NULL;
    }

    return m;
}

#pragma GCC visibility pop<|MERGE_RESOLUTION|>--- conflicted
+++ resolved
@@ -289,129 +289,6 @@
     return NULL;
 }
 
-<<<<<<< HEAD
-
-const char *image_pcolor__doc__ =
-    "pcolor(x, y, data, rows, cols, bounds)\n"
-    "\n"
-    "Generate a pseudo-color image from data on a non-uniform grid using\n"
-    "nearest neighbour or linear interpolation.\n"
-    "bounds = (x_min, x_max, y_min, y_max)\n"
-    "interpolation = NEAREST or BILINEAR \n";
-
-#if TARGET_OS_IPHONE
-// iOS: need non static member functions. This replaces x.converter and d.converter_contiguous:
-static int (*xf_converter)(PyObject *, void *) = numpy::numpy_converter<const float, 1>;
-static int (*d_converter_contiguous)(PyObject *, void *) = numpy::numpy_converter_contiguous<const agg::int8u, 3>;
-#endif
-
-static PyObject *image_pcolor(PyObject *self, PyObject *args, PyObject *kwds)
-{
-    numpy::array_view<const float, 1> x;
-    numpy::array_view<const float, 1> y;
-    numpy::array_view<const agg::int8u, 3> d;
-    npy_intp rows, cols;
-    float bounds[4];
-    int interpolation;
-
-    if (!PyArg_ParseTuple(args,
-                          "O&O&O&nn(ffff)i:pcolor",
-#if !TARGET_OS_IPHONE
-                          &x.converter,
-                          &x,
-                          &y.converter,
-                          &y,
-                          &d.converter_contiguous,
-#else
-                          xf_converter,
-                          &x,
-                          xf_converter,
-                          &y,
-                          d_converter_contiguous,
-#endif
-                          &d,
-                          &rows,
-                          &cols,
-                          &bounds[0],
-                          &bounds[1],
-                          &bounds[2],
-                          &bounds[3],
-                          &interpolation)) {
-        return NULL;
-    }
-
-    npy_intp dim[3] = {rows, cols, 4};
-    numpy::array_view<const agg::int8u, 3> output(dim);
-
-    CALL_CPP("pcolor", (pcolor(x, y, d, rows, cols, bounds, interpolation, output)));
-
-    return output.pyobj();
-}
-
-const char *image_pcolor2__doc__ =
-    "pcolor2(x, y, data, rows, cols, bounds, bg)\n"
-    "\n"
-    "Generate a pseudo-color image from data on a non-uniform grid\n"
-    "specified by its cell boundaries.\n"
-    "bounds = (x_left, x_right, y_bot, y_top)\n"
-    "bg = ndarray of 4 uint8 representing background rgba\n";
-
-#if TARGET_OS_IPHONE
-// iOS: need non static member functions. This replaces x.converter_contiguous:
-static int (*xd_converter_contiguous)(PyObject *, void *) = numpy::numpy_converter_contiguous<const double, 1>;
-static int (*bg_converter)(PyObject *, void *) = numpy::numpy_converter<const agg::int8u, 1>;
-#endif
-
-static PyObject *image_pcolor2(PyObject *self, PyObject *args, PyObject *kwds)
-{
-    numpy::array_view<const double, 1> x;
-    numpy::array_view<const double, 1> y;
-    numpy::array_view<const agg::int8u, 3> d;
-    npy_intp rows, cols;
-    float bounds[4];
-    numpy::array_view<const agg::int8u, 1> bg;
-
-    if (!PyArg_ParseTuple(args,
-                          "O&O&O&nn(ffff)O&:pcolor2",
-#if !TARGET_OS_IPHONE
-                          &x.converter_contiguous,
-                          &x,
-                          &y.converter_contiguous,
-                          &y,
-                          &d.converter_contiguous,
-#else 
-                          xd_converter_contiguous,
-                          &x,
-                          xd_converter_contiguous,
-                          &y,
-                          d_converter_contiguous,
-#endif
-                          &d,
-                          &rows,
-                          &cols,
-                          &bounds[0],
-                          &bounds[1],
-                          &bounds[2],
-                          &bounds[3],
-#if !TARGET_OS_IPHONE
-                          &bg.converter,
-#else
-                          bg_converter,
-#endif
-                          &bg)) {
-        return NULL;
-    }
-
-    npy_intp dim[3] = {rows, cols, 4};
-    numpy::array_view<const agg::int8u, 3> output(dim);
-
-    CALL_CPP("pcolor2", (pcolor2(x, y, d, rows, cols, bounds, bg, output)));
-
-    return output.pyobj();
-}
-
-=======
->>>>>>> 993c1bc1
 static PyMethodDef module_functions[] = {
     {"resample", (PyCFunction)image_resample, METH_VARARGS|METH_KEYWORDS, image_resample__doc__},
     {NULL}
