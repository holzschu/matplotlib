#include "_tri.h"

<<<<<<< HEAD

/* Triangulation */

typedef struct
{
    PyObject_HEAD
    Triangulation* ptr;
} PyTriangulation;

static PyTypeObject PyTriangulationType;

static PyObject* PyTriangulation_new(PyTypeObject* type, PyObject* args, PyObject* kwds)
{
    PyTriangulation* self;
    self = (PyTriangulation*)type->tp_alloc(type, 0);
    self->ptr = NULL;
    return (PyObject*)self;
}

const char* PyTriangulation_init__doc__ =
    "Triangulation(x, y, triangles, mask, edges, neighbors)\n"
    "--\n\n"
    "Create a new C++ Triangulation object.\n"
    "This should not be called directly, instead use the python class\n"
    "matplotlib.tri.Triangulation instead.\n";

#if TARGET_OS_IPHONE
// iOS: need non static member functions. This replaces x.converter, triangles.converter, mask.converter, edges.converter, neighbors.converter:
static int (*x_converter)(PyObject *obj, void *arrp) = numpy::numpy_converter<const double, 1>;
static int (*triangles_converter)(PyObject *obj, void *arrp) = numpy::numpy_converter<int, 2>;
static int (*mask_converter)(PyObject *obj, void *arrp) = numpy::numpy_converter<const bool, 1>;
static int (*edges_converter)(PyObject *obj, void *arrp) = numpy::numpy_converter<int, 2>;
static int (*neighbors_converter)(PyObject *obj, void *arrp) = numpy::numpy_converter<int, 2>;
#endif

static int PyTriangulation_init(PyTriangulation* self, PyObject* args, PyObject* kwds)
{
    Triangulation::CoordinateArray x, y;
    Triangulation::TriangleArray triangles;
    Triangulation::MaskArray mask;
    Triangulation::EdgeArray edges;
    Triangulation::NeighborArray neighbors;
    int correct_triangle_orientations;

    if (!PyArg_ParseTuple(args,
                          "O&O&O&O&O&O&i",
#if !TARGET_OS_IPHONE
                          &x.converter, &x,
                          &y.converter, &y,
                          &triangles.converter, &triangles,
                          &mask.converter, &mask,
                          &edges.converter, &edges,
                          &neighbors.converter, &neighbors,
#else
                          x_converter, &x,
                          x_converter, &y,
                          triangles_converter, &triangles,
                          mask_converter, &mask,
                          edges_converter, &edges,
                          neighbors_converter, &neighbors,
#endif
                          &correct_triangle_orientations)) {
        return -1;
    }

    // x and y.
    if (x.empty() || y.empty() || x.dim(0) != y.dim(0)) {
        PyErr_SetString(PyExc_ValueError,
            "x and y must be 1D arrays of the same length");
        return -1;
    }

    // triangles.
    if (triangles.empty() || triangles.dim(1) != 3) {
        PyErr_SetString(PyExc_ValueError,
            "triangles must be a 2D array of shape (?,3)");
        return -1;
    }

    // Optional mask.
    if (!mask.empty() && mask.dim(0) != triangles.dim(0)) {
        PyErr_SetString(PyExc_ValueError,
            "mask must be a 1D array with the same length as the triangles array");
        return -1;
    }

    // Optional edges.
    if (!edges.empty() && edges.dim(1) != 2) {
        PyErr_SetString(PyExc_ValueError,
            "edges must be a 2D array with shape (?,2)");
        return -1;
    }

    // Optional neighbors.
    if (!neighbors.empty() && (neighbors.dim(0) != triangles.dim(0) ||
                               neighbors.dim(1) != triangles.dim(1))) {
        PyErr_SetString(PyExc_ValueError,
            "neighbors must be a 2D array with the same shape as the triangles array");
        return -1;
    }

    CALL_CPP_INIT("Triangulation",
                  (self->ptr = new Triangulation(x, y, triangles, mask,
                                                 edges, neighbors,
                                                 correct_triangle_orientations)));
    return 0;
}

static void PyTriangulation_dealloc(PyTriangulation* self)
{
    delete self->ptr;
    Py_TYPE(self)->tp_free((PyObject*)self);
}

const char* PyTriangulation_calculate_plane_coefficients__doc__ =
    "calculate_plane_coefficients(self, z, plane_coefficients)\n"
    "--\n\n"
    "Calculate plane equation coefficients for all unmasked triangles.";

static PyObject* PyTriangulation_calculate_plane_coefficients(PyTriangulation* self, PyObject* args)
{
    Triangulation::CoordinateArray z;
    if (!PyArg_ParseTuple(args, "O&:calculate_plane_coefficients",
#if !TARGET_OS_IPHONE
                          &z.converter, &z)) {
#else
                          x_converter, &z)) {
#endif
        return NULL;
    }

    if (z.empty() || z.dim(0) != self->ptr->get_npoints()) {
        PyErr_SetString(PyExc_ValueError,
            "z array must have same length as triangulation x and y arrays");
        return NULL;
    }

    Triangulation::TwoCoordinateArray result;
    CALL_CPP("calculate_plane_coefficients",
             (result = self->ptr->calculate_plane_coefficients(z)));
    return result.pyobj();
}

const char* PyTriangulation_get_edges__doc__ =
    "get_edges(self)\n"
    "--\n\n"
    "Return edges array.";

static PyObject* PyTriangulation_get_edges(PyTriangulation* self, PyObject* args)
{
    Triangulation::EdgeArray* result;
    CALL_CPP("get_edges", (result = &self->ptr->get_edges()));

    if (result->empty()) {
        Py_RETURN_NONE;
    }
    else
        return result->pyobj();
}

const char* PyTriangulation_get_neighbors__doc__ =
    "get_neighbors(self)\n"
    "--\n\n"
    "Return neighbors array.";

static PyObject* PyTriangulation_get_neighbors(PyTriangulation* self, PyObject* args)
{
    Triangulation::NeighborArray* result;
    CALL_CPP("get_neighbors", (result = &self->ptr->get_neighbors()));

    if (result->empty()) {
        Py_RETURN_NONE;
    }
    else
        return result->pyobj();
}

const char* PyTriangulation_set_mask__doc__ =
    "set_mask(self, mask)\n"
    "--\n\n"
    "Set or clear the mask array.";

static PyObject* PyTriangulation_set_mask(PyTriangulation* self, PyObject* args)
{
    Triangulation::MaskArray mask;

#if !TARGET_OS_IPHONE
    if (!PyArg_ParseTuple(args, "O&:set_mask", &mask.converter, &mask)) {
#else
    if (!PyArg_ParseTuple(args, "O&:set_mask", mask_converter, &mask)) {
#endif
        return NULL;
    }

    if (!mask.empty() && mask.dim(0) != self->ptr->get_ntri()) {
        PyErr_SetString(PyExc_ValueError,
            "mask must be a 1D array with the same length as the triangles array");
        return NULL;
    }

    CALL_CPP("set_mask", (self->ptr->set_mask(mask)));
    Py_RETURN_NONE;
}

static PyTypeObject *PyTriangulation_init_type()
{
    static PyMethodDef methods[] = {
        {"calculate_plane_coefficients",
         (PyCFunction)PyTriangulation_calculate_plane_coefficients,
         METH_VARARGS,
         PyTriangulation_calculate_plane_coefficients__doc__},
        {"get_edges",
         (PyCFunction)PyTriangulation_get_edges,
         METH_NOARGS,
         PyTriangulation_get_edges__doc__},
        {"get_neighbors",
         (PyCFunction)PyTriangulation_get_neighbors,
         METH_NOARGS,
         PyTriangulation_get_neighbors__doc__},
        {"set_mask",
         (PyCFunction)PyTriangulation_set_mask,
         METH_VARARGS,
         PyTriangulation_set_mask__doc__},
        {NULL}
    };
    PyTriangulationType.tp_name = "matplotlib._tri.Triangulation";
    PyTriangulationType.tp_doc = PyTriangulation_init__doc__;
    PyTriangulationType.tp_basicsize = sizeof(PyTriangulation);
    PyTriangulationType.tp_dealloc = (destructor)PyTriangulation_dealloc;
    PyTriangulationType.tp_flags = Py_TPFLAGS_DEFAULT;
    PyTriangulationType.tp_methods = methods;
    PyTriangulationType.tp_new = PyTriangulation_new;
    PyTriangulationType.tp_init = (initproc)PyTriangulation_init;

    return &PyTriangulationType;
}


/* TriContourGenerator */

typedef struct
{
    PyObject_HEAD
    TriContourGenerator* ptr;
    PyTriangulation* py_triangulation;
} PyTriContourGenerator;

static PyTypeObject PyTriContourGeneratorType;

static PyObject* PyTriContourGenerator_new(PyTypeObject* type, PyObject* args, PyObject* kwds)
{
    PyTriContourGenerator* self;
    self = (PyTriContourGenerator*)type->tp_alloc(type, 0);
    self->ptr = NULL;
    self->py_triangulation = NULL;
    return (PyObject*)self;
}

const char* PyTriContourGenerator_init__doc__ =
    "TriContourGenerator(triangulation, z)\n"
    "--\n\n"
    "Create a new C++ TriContourGenerator object.\n"
    "This should not be called directly, instead use the functions\n"
    "matplotlib.axes.tricontour and tricontourf instead.\n";

static int PyTriContourGenerator_init(PyTriContourGenerator* self, PyObject* args, PyObject* kwds)
{
    PyObject* triangulation_arg;
    TriContourGenerator::CoordinateArray z;

    if (!PyArg_ParseTuple(args, "O!O&",
                          &PyTriangulationType, &triangulation_arg,
#if !TARGET_OS_IPHONE
                          &z.converter, &z)) {
#else
                          x_converter, &z)) {
#endif
        return -1;
    }

    PyTriangulation* py_triangulation = (PyTriangulation*)triangulation_arg;
    Py_INCREF(py_triangulation);
    self->py_triangulation = py_triangulation;
    Triangulation& triangulation = *(py_triangulation->ptr);

    if (z.empty() || z.dim(0) != triangulation.get_npoints()) {
        PyErr_SetString(PyExc_ValueError,
            "z must be a 1D array with the same length as the x and y arrays");
        return -1;
    }

    CALL_CPP_INIT("TriContourGenerator",
                  (self->ptr = new TriContourGenerator(triangulation, z)));
    return 0;
}

static void PyTriContourGenerator_dealloc(PyTriContourGenerator* self)
{
    delete self->ptr;
    Py_XDECREF(self->py_triangulation);
    Py_TYPE(self)->tp_free((PyObject *)self);
}

const char* PyTriContourGenerator_create_contour__doc__ =
    "create_contour(self, level)\n"
    "--\n\n"
    "Create and return a non-filled contour.";

static PyObject* PyTriContourGenerator_create_contour(PyTriContourGenerator* self, PyObject* args)
{
    double level;
    if (!PyArg_ParseTuple(args, "d:create_contour", &level)) {
        return NULL;
    }

    PyObject* result;
    CALL_CPP("create_contour", (result = self->ptr->create_contour(level)));
    return result;
}

const char* PyTriContourGenerator_create_filled_contour__doc__ =
    "create_filled_contour(self, lower_level, upper_level)\n"
    "--\n\n"
    "Create and return a filled contour.";

static PyObject* PyTriContourGenerator_create_filled_contour(PyTriContourGenerator* self, PyObject* args)
{
    double lower_level, upper_level;
    if (!PyArg_ParseTuple(args, "dd:create_filled_contour",
                          &lower_level, &upper_level)) {
        return NULL;
    }

    if (lower_level >= upper_level)
    {
        PyErr_SetString(PyExc_ValueError,
            "filled contour levels must be increasing");
        return NULL;
    }

    PyObject* result;
    CALL_CPP("create_filled_contour",
             (result = self->ptr->create_filled_contour(lower_level,
                                                        upper_level)));
    return result;
}

static PyTypeObject *PyTriContourGenerator_init_type()
{
    static PyMethodDef methods[] = {
        {"create_contour",
         (PyCFunction)PyTriContourGenerator_create_contour,
         METH_VARARGS,
         PyTriContourGenerator_create_contour__doc__},
        {"create_filled_contour",
         (PyCFunction)PyTriContourGenerator_create_filled_contour,
         METH_VARARGS,
         PyTriContourGenerator_create_filled_contour__doc__},
        {NULL}
    };
    PyTriContourGeneratorType.tp_name = "matplotlib._tri.TriContourGenerator";
    PyTriContourGeneratorType.tp_doc = PyTriContourGenerator_init__doc__;
    PyTriContourGeneratorType.tp_basicsize = sizeof(PyTriContourGenerator);
    PyTriContourGeneratorType.tp_dealloc = (destructor)PyTriContourGenerator_dealloc;
    PyTriContourGeneratorType.tp_flags = Py_TPFLAGS_DEFAULT;
    PyTriContourGeneratorType.tp_methods = methods;
    PyTriContourGeneratorType.tp_new = PyTriContourGenerator_new;
    PyTriContourGeneratorType.tp_init = (initproc)PyTriContourGenerator_init;

    return &PyTriContourGeneratorType;
}


/* TrapezoidMapTriFinder */

typedef struct
{
    PyObject_HEAD
    TrapezoidMapTriFinder* ptr;
    PyTriangulation* py_triangulation;
} PyTrapezoidMapTriFinder;

static PyTypeObject PyTrapezoidMapTriFinderType;

static PyObject* PyTrapezoidMapTriFinder_new(PyTypeObject* type, PyObject* args, PyObject* kwds)
{
    PyTrapezoidMapTriFinder* self;
    self = (PyTrapezoidMapTriFinder*)type->tp_alloc(type, 0);
    self->ptr = NULL;
    self->py_triangulation = NULL;
    return (PyObject*)self;
}

const char* PyTrapezoidMapTriFinder_init__doc__ =
    "TrapezoidMapTriFinder(triangulation)\n"
    "--\n\n"
    "Create a new C++ TrapezoidMapTriFinder object.\n"
    "This should not be called directly, instead use the python class\n"
    "matplotlib.tri.TrapezoidMapTriFinder instead.\n";

static int PyTrapezoidMapTriFinder_init(PyTrapezoidMapTriFinder* self, PyObject* args, PyObject* kwds)
{
    PyObject* triangulation_arg;
    if (!PyArg_ParseTuple(args, "O!",
                          &PyTriangulationType, &triangulation_arg)) {
        return -1;
    }

    PyTriangulation* py_triangulation = (PyTriangulation*)triangulation_arg;
    Py_INCREF(py_triangulation);
    self->py_triangulation = py_triangulation;
    Triangulation& triangulation = *(py_triangulation->ptr);

    CALL_CPP_INIT("TrapezoidMapTriFinder",
                  (self->ptr = new TrapezoidMapTriFinder(triangulation)));
    return 0;
}

static void PyTrapezoidMapTriFinder_dealloc(PyTrapezoidMapTriFinder* self)
{
    delete self->ptr;
    Py_XDECREF(self->py_triangulation);
    Py_TYPE(self)->tp_free((PyObject *)self);
}

const char* PyTrapezoidMapTriFinder_find_many__doc__ =
    "find_many(self, x, y)\n"
    "--\n\n"
    "Find indices of triangles containing the point coordinates (x, y).";

static PyObject* PyTrapezoidMapTriFinder_find_many(PyTrapezoidMapTriFinder* self, PyObject* args)
{
    TrapezoidMapTriFinder::CoordinateArray x, y;
    if (!PyArg_ParseTuple(args, "O&O&:find_many",
#if !TARGET_OS_IPHONE
                          &x.converter, &x,
                          &y.converter, &y)) {
#else
                          x_converter, &x,
                          x_converter, &y)) {
#endif
        return NULL;
    }

    if (x.empty() || y.empty() || x.dim(0) != y.dim(0)) {
        PyErr_SetString(PyExc_ValueError,
            "x and y must be array-like with same shape");
        return NULL;
    }

    TrapezoidMapTriFinder::TriIndexArray result;
    CALL_CPP("find_many", (result = self->ptr->find_many(x, y)));
    return result.pyobj();
}

const char* PyTrapezoidMapTriFinder_get_tree_stats__doc__ =
    "get_tree_stats(self)\n"
    "--\n\n"
    "Return statistics about the tree used by the trapezoid map.";

static PyObject* PyTrapezoidMapTriFinder_get_tree_stats(PyTrapezoidMapTriFinder* self, PyObject* args)
{
    PyObject* result;
    CALL_CPP("get_tree_stats", (result = self->ptr->get_tree_stats()));
    return result;
}

const char* PyTrapezoidMapTriFinder_initialize__doc__ =
    "initialize(self)\n"
    "--\n\n"
    "Initialize this object, creating the trapezoid map from the triangulation.";

static PyObject* PyTrapezoidMapTriFinder_initialize(PyTrapezoidMapTriFinder* self, PyObject* args)
{
    CALL_CPP("initialize", (self->ptr->initialize()));
    Py_RETURN_NONE;
}

const char* PyTrapezoidMapTriFinder_print_tree__doc__ =
    "print_tree(self)\n"
    "--\n\n"
    "Print the search tree as text to stdout; useful for debug purposes.";

static PyObject* PyTrapezoidMapTriFinder_print_tree(PyTrapezoidMapTriFinder* self, PyObject* args)
{
    CALL_CPP("print_tree", (self->ptr->print_tree()));
    Py_RETURN_NONE;
}

static PyTypeObject *PyTrapezoidMapTriFinder_init_type()
{
    static PyMethodDef methods[] = {
        {"find_many",
         (PyCFunction)PyTrapezoidMapTriFinder_find_many,
         METH_VARARGS,
         PyTrapezoidMapTriFinder_find_many__doc__},
        {"get_tree_stats",
         (PyCFunction)PyTrapezoidMapTriFinder_get_tree_stats,
         METH_NOARGS,
         PyTrapezoidMapTriFinder_get_tree_stats__doc__},
        {"initialize",
         (PyCFunction)PyTrapezoidMapTriFinder_initialize,
         METH_NOARGS,
         PyTrapezoidMapTriFinder_initialize__doc__},
        {"print_tree",
         (PyCFunction)PyTrapezoidMapTriFinder_print_tree,
         METH_NOARGS,
         PyTrapezoidMapTriFinder_print_tree__doc__},
        {NULL}
    };
    PyTrapezoidMapTriFinderType.tp_name = "matplotlib._tri.TrapezoidMapTriFinder";
    PyTrapezoidMapTriFinderType.tp_doc = PyTrapezoidMapTriFinder_init__doc__;
    PyTrapezoidMapTriFinderType.tp_basicsize = sizeof(PyTrapezoidMapTriFinder);
    PyTrapezoidMapTriFinderType.tp_dealloc = (destructor)PyTrapezoidMapTriFinder_dealloc;
    PyTrapezoidMapTriFinderType.tp_flags = Py_TPFLAGS_DEFAULT;
    PyTrapezoidMapTriFinderType.tp_methods = methods;
    PyTrapezoidMapTriFinderType.tp_new = PyTrapezoidMapTriFinder_new;
    PyTrapezoidMapTriFinderType.tp_init = (initproc)PyTrapezoidMapTriFinder_init;

    return &PyTrapezoidMapTriFinderType;
}

static struct PyModuleDef moduledef = { PyModuleDef_HEAD_INIT, "_tri" };

#pragma GCC visibility push(default)

PyMODINIT_FUNC PyInit__tri(void)
{
    import_array();
    PyObject *m;
    if (!(m = PyModule_Create(&moduledef))
        || prepare_and_add_type(PyTriangulation_init_type(), m)
        || prepare_and_add_type(PyTriContourGenerator_init_type(), m)
        || prepare_and_add_type(PyTrapezoidMapTriFinder_init_type(), m)) {
        Py_XDECREF(m);
        return NULL;
    }
    return m;
}

#pragma GCC visibility pop
=======
PYBIND11_MODULE(_tri, m) {
    py::class_<Triangulation>(m, "Triangulation")
        .def(py::init<const Triangulation::CoordinateArray&,
                      const Triangulation::CoordinateArray&,
                      const Triangulation::TriangleArray&,
                      const Triangulation::MaskArray&,
                      const Triangulation::EdgeArray&,
                      const Triangulation::NeighborArray&,
                      bool>(),
            py::arg("x"),
            py::arg("y"),
            py::arg("triangles"),
            py::arg("mask"),
            py::arg("edges"),
            py::arg("neighbors"),
            py::arg("correct_triangle_orientations"),
            "Create a new C++ Triangulation object.\n"
            "This should not be called directly, use the python class\n"
            "matplotlib.tri.Triangulation instead.\n")
        .def("calculate_plane_coefficients", &Triangulation::calculate_plane_coefficients,
            "Calculate plane equation coefficients for all unmasked triangles.")
        .def("get_edges", &Triangulation::get_edges,
            "Return edges array.")
        .def("get_neighbors", &Triangulation::get_neighbors,
            "Return neighbors array.")
        .def("set_mask", &Triangulation::set_mask,
            "Set or clear the mask array.");

    py::class_<TriContourGenerator>(m, "TriContourGenerator")
        .def(py::init<Triangulation&,
                      const TriContourGenerator::CoordinateArray&>(),
            py::arg("triangulation"),
            py::arg("z"),
            "Create a new C++ TriContourGenerator object.\n"
            "This should not be called directly, use the functions\n"
            "matplotlib.axes.tricontour and tricontourf instead.\n")
        .def("create_contour", &TriContourGenerator::create_contour,
            "Create and return a non-filled contour.")
        .def("create_filled_contour", &TriContourGenerator::create_filled_contour,
            "Create and return a filled contour.");

    py::class_<TrapezoidMapTriFinder>(m, "TrapezoidMapTriFinder")
        .def(py::init<Triangulation&>(),
            py::arg("triangulation"),
            "Create a new C++ TrapezoidMapTriFinder object.\n"
            "This should not be called directly, use the python class\n"
            "matplotlib.tri.TrapezoidMapTriFinder instead.\n")
        .def("find_many", &TrapezoidMapTriFinder::find_many,
            "Find indices of triangles containing the point coordinates (x, y).")
        .def("get_tree_stats", &TrapezoidMapTriFinder::get_tree_stats,
            "Return statistics about the tree used by the trapezoid map.")
        .def("initialize", &TrapezoidMapTriFinder::initialize,
            "Initialize this object, creating the trapezoid map from the triangulation.")
        .def("print_tree", &TrapezoidMapTriFinder::print_tree,
            "Print the search tree as text to stdout; useful for debug purposes.");
}
>>>>>>> d5210e4a
<|MERGE_RESOLUTION|>--- conflicted
+++ resolved
@@ -1,548 +1,5 @@
 #include "_tri.h"
 
-<<<<<<< HEAD
-
-/* Triangulation */
-
-typedef struct
-{
-    PyObject_HEAD
-    Triangulation* ptr;
-} PyTriangulation;
-
-static PyTypeObject PyTriangulationType;
-
-static PyObject* PyTriangulation_new(PyTypeObject* type, PyObject* args, PyObject* kwds)
-{
-    PyTriangulation* self;
-    self = (PyTriangulation*)type->tp_alloc(type, 0);
-    self->ptr = NULL;
-    return (PyObject*)self;
-}
-
-const char* PyTriangulation_init__doc__ =
-    "Triangulation(x, y, triangles, mask, edges, neighbors)\n"
-    "--\n\n"
-    "Create a new C++ Triangulation object.\n"
-    "This should not be called directly, instead use the python class\n"
-    "matplotlib.tri.Triangulation instead.\n";
-
-#if TARGET_OS_IPHONE
-// iOS: need non static member functions. This replaces x.converter, triangles.converter, mask.converter, edges.converter, neighbors.converter:
-static int (*x_converter)(PyObject *obj, void *arrp) = numpy::numpy_converter<const double, 1>;
-static int (*triangles_converter)(PyObject *obj, void *arrp) = numpy::numpy_converter<int, 2>;
-static int (*mask_converter)(PyObject *obj, void *arrp) = numpy::numpy_converter<const bool, 1>;
-static int (*edges_converter)(PyObject *obj, void *arrp) = numpy::numpy_converter<int, 2>;
-static int (*neighbors_converter)(PyObject *obj, void *arrp) = numpy::numpy_converter<int, 2>;
-#endif
-
-static int PyTriangulation_init(PyTriangulation* self, PyObject* args, PyObject* kwds)
-{
-    Triangulation::CoordinateArray x, y;
-    Triangulation::TriangleArray triangles;
-    Triangulation::MaskArray mask;
-    Triangulation::EdgeArray edges;
-    Triangulation::NeighborArray neighbors;
-    int correct_triangle_orientations;
-
-    if (!PyArg_ParseTuple(args,
-                          "O&O&O&O&O&O&i",
-#if !TARGET_OS_IPHONE
-                          &x.converter, &x,
-                          &y.converter, &y,
-                          &triangles.converter, &triangles,
-                          &mask.converter, &mask,
-                          &edges.converter, &edges,
-                          &neighbors.converter, &neighbors,
-#else
-                          x_converter, &x,
-                          x_converter, &y,
-                          triangles_converter, &triangles,
-                          mask_converter, &mask,
-                          edges_converter, &edges,
-                          neighbors_converter, &neighbors,
-#endif
-                          &correct_triangle_orientations)) {
-        return -1;
-    }
-
-    // x and y.
-    if (x.empty() || y.empty() || x.dim(0) != y.dim(0)) {
-        PyErr_SetString(PyExc_ValueError,
-            "x and y must be 1D arrays of the same length");
-        return -1;
-    }
-
-    // triangles.
-    if (triangles.empty() || triangles.dim(1) != 3) {
-        PyErr_SetString(PyExc_ValueError,
-            "triangles must be a 2D array of shape (?,3)");
-        return -1;
-    }
-
-    // Optional mask.
-    if (!mask.empty() && mask.dim(0) != triangles.dim(0)) {
-        PyErr_SetString(PyExc_ValueError,
-            "mask must be a 1D array with the same length as the triangles array");
-        return -1;
-    }
-
-    // Optional edges.
-    if (!edges.empty() && edges.dim(1) != 2) {
-        PyErr_SetString(PyExc_ValueError,
-            "edges must be a 2D array with shape (?,2)");
-        return -1;
-    }
-
-    // Optional neighbors.
-    if (!neighbors.empty() && (neighbors.dim(0) != triangles.dim(0) ||
-                               neighbors.dim(1) != triangles.dim(1))) {
-        PyErr_SetString(PyExc_ValueError,
-            "neighbors must be a 2D array with the same shape as the triangles array");
-        return -1;
-    }
-
-    CALL_CPP_INIT("Triangulation",
-                  (self->ptr = new Triangulation(x, y, triangles, mask,
-                                                 edges, neighbors,
-                                                 correct_triangle_orientations)));
-    return 0;
-}
-
-static void PyTriangulation_dealloc(PyTriangulation* self)
-{
-    delete self->ptr;
-    Py_TYPE(self)->tp_free((PyObject*)self);
-}
-
-const char* PyTriangulation_calculate_plane_coefficients__doc__ =
-    "calculate_plane_coefficients(self, z, plane_coefficients)\n"
-    "--\n\n"
-    "Calculate plane equation coefficients for all unmasked triangles.";
-
-static PyObject* PyTriangulation_calculate_plane_coefficients(PyTriangulation* self, PyObject* args)
-{
-    Triangulation::CoordinateArray z;
-    if (!PyArg_ParseTuple(args, "O&:calculate_plane_coefficients",
-#if !TARGET_OS_IPHONE
-                          &z.converter, &z)) {
-#else
-                          x_converter, &z)) {
-#endif
-        return NULL;
-    }
-
-    if (z.empty() || z.dim(0) != self->ptr->get_npoints()) {
-        PyErr_SetString(PyExc_ValueError,
-            "z array must have same length as triangulation x and y arrays");
-        return NULL;
-    }
-
-    Triangulation::TwoCoordinateArray result;
-    CALL_CPP("calculate_plane_coefficients",
-             (result = self->ptr->calculate_plane_coefficients(z)));
-    return result.pyobj();
-}
-
-const char* PyTriangulation_get_edges__doc__ =
-    "get_edges(self)\n"
-    "--\n\n"
-    "Return edges array.";
-
-static PyObject* PyTriangulation_get_edges(PyTriangulation* self, PyObject* args)
-{
-    Triangulation::EdgeArray* result;
-    CALL_CPP("get_edges", (result = &self->ptr->get_edges()));
-
-    if (result->empty()) {
-        Py_RETURN_NONE;
-    }
-    else
-        return result->pyobj();
-}
-
-const char* PyTriangulation_get_neighbors__doc__ =
-    "get_neighbors(self)\n"
-    "--\n\n"
-    "Return neighbors array.";
-
-static PyObject* PyTriangulation_get_neighbors(PyTriangulation* self, PyObject* args)
-{
-    Triangulation::NeighborArray* result;
-    CALL_CPP("get_neighbors", (result = &self->ptr->get_neighbors()));
-
-    if (result->empty()) {
-        Py_RETURN_NONE;
-    }
-    else
-        return result->pyobj();
-}
-
-const char* PyTriangulation_set_mask__doc__ =
-    "set_mask(self, mask)\n"
-    "--\n\n"
-    "Set or clear the mask array.";
-
-static PyObject* PyTriangulation_set_mask(PyTriangulation* self, PyObject* args)
-{
-    Triangulation::MaskArray mask;
-
-#if !TARGET_OS_IPHONE
-    if (!PyArg_ParseTuple(args, "O&:set_mask", &mask.converter, &mask)) {
-#else
-    if (!PyArg_ParseTuple(args, "O&:set_mask", mask_converter, &mask)) {
-#endif
-        return NULL;
-    }
-
-    if (!mask.empty() && mask.dim(0) != self->ptr->get_ntri()) {
-        PyErr_SetString(PyExc_ValueError,
-            "mask must be a 1D array with the same length as the triangles array");
-        return NULL;
-    }
-
-    CALL_CPP("set_mask", (self->ptr->set_mask(mask)));
-    Py_RETURN_NONE;
-}
-
-static PyTypeObject *PyTriangulation_init_type()
-{
-    static PyMethodDef methods[] = {
-        {"calculate_plane_coefficients",
-         (PyCFunction)PyTriangulation_calculate_plane_coefficients,
-         METH_VARARGS,
-         PyTriangulation_calculate_plane_coefficients__doc__},
-        {"get_edges",
-         (PyCFunction)PyTriangulation_get_edges,
-         METH_NOARGS,
-         PyTriangulation_get_edges__doc__},
-        {"get_neighbors",
-         (PyCFunction)PyTriangulation_get_neighbors,
-         METH_NOARGS,
-         PyTriangulation_get_neighbors__doc__},
-        {"set_mask",
-         (PyCFunction)PyTriangulation_set_mask,
-         METH_VARARGS,
-         PyTriangulation_set_mask__doc__},
-        {NULL}
-    };
-    PyTriangulationType.tp_name = "matplotlib._tri.Triangulation";
-    PyTriangulationType.tp_doc = PyTriangulation_init__doc__;
-    PyTriangulationType.tp_basicsize = sizeof(PyTriangulation);
-    PyTriangulationType.tp_dealloc = (destructor)PyTriangulation_dealloc;
-    PyTriangulationType.tp_flags = Py_TPFLAGS_DEFAULT;
-    PyTriangulationType.tp_methods = methods;
-    PyTriangulationType.tp_new = PyTriangulation_new;
-    PyTriangulationType.tp_init = (initproc)PyTriangulation_init;
-
-    return &PyTriangulationType;
-}
-
-
-/* TriContourGenerator */
-
-typedef struct
-{
-    PyObject_HEAD
-    TriContourGenerator* ptr;
-    PyTriangulation* py_triangulation;
-} PyTriContourGenerator;
-
-static PyTypeObject PyTriContourGeneratorType;
-
-static PyObject* PyTriContourGenerator_new(PyTypeObject* type, PyObject* args, PyObject* kwds)
-{
-    PyTriContourGenerator* self;
-    self = (PyTriContourGenerator*)type->tp_alloc(type, 0);
-    self->ptr = NULL;
-    self->py_triangulation = NULL;
-    return (PyObject*)self;
-}
-
-const char* PyTriContourGenerator_init__doc__ =
-    "TriContourGenerator(triangulation, z)\n"
-    "--\n\n"
-    "Create a new C++ TriContourGenerator object.\n"
-    "This should not be called directly, instead use the functions\n"
-    "matplotlib.axes.tricontour and tricontourf instead.\n";
-
-static int PyTriContourGenerator_init(PyTriContourGenerator* self, PyObject* args, PyObject* kwds)
-{
-    PyObject* triangulation_arg;
-    TriContourGenerator::CoordinateArray z;
-
-    if (!PyArg_ParseTuple(args, "O!O&",
-                          &PyTriangulationType, &triangulation_arg,
-#if !TARGET_OS_IPHONE
-                          &z.converter, &z)) {
-#else
-                          x_converter, &z)) {
-#endif
-        return -1;
-    }
-
-    PyTriangulation* py_triangulation = (PyTriangulation*)triangulation_arg;
-    Py_INCREF(py_triangulation);
-    self->py_triangulation = py_triangulation;
-    Triangulation& triangulation = *(py_triangulation->ptr);
-
-    if (z.empty() || z.dim(0) != triangulation.get_npoints()) {
-        PyErr_SetString(PyExc_ValueError,
-            "z must be a 1D array with the same length as the x and y arrays");
-        return -1;
-    }
-
-    CALL_CPP_INIT("TriContourGenerator",
-                  (self->ptr = new TriContourGenerator(triangulation, z)));
-    return 0;
-}
-
-static void PyTriContourGenerator_dealloc(PyTriContourGenerator* self)
-{
-    delete self->ptr;
-    Py_XDECREF(self->py_triangulation);
-    Py_TYPE(self)->tp_free((PyObject *)self);
-}
-
-const char* PyTriContourGenerator_create_contour__doc__ =
-    "create_contour(self, level)\n"
-    "--\n\n"
-    "Create and return a non-filled contour.";
-
-static PyObject* PyTriContourGenerator_create_contour(PyTriContourGenerator* self, PyObject* args)
-{
-    double level;
-    if (!PyArg_ParseTuple(args, "d:create_contour", &level)) {
-        return NULL;
-    }
-
-    PyObject* result;
-    CALL_CPP("create_contour", (result = self->ptr->create_contour(level)));
-    return result;
-}
-
-const char* PyTriContourGenerator_create_filled_contour__doc__ =
-    "create_filled_contour(self, lower_level, upper_level)\n"
-    "--\n\n"
-    "Create and return a filled contour.";
-
-static PyObject* PyTriContourGenerator_create_filled_contour(PyTriContourGenerator* self, PyObject* args)
-{
-    double lower_level, upper_level;
-    if (!PyArg_ParseTuple(args, "dd:create_filled_contour",
-                          &lower_level, &upper_level)) {
-        return NULL;
-    }
-
-    if (lower_level >= upper_level)
-    {
-        PyErr_SetString(PyExc_ValueError,
-            "filled contour levels must be increasing");
-        return NULL;
-    }
-
-    PyObject* result;
-    CALL_CPP("create_filled_contour",
-             (result = self->ptr->create_filled_contour(lower_level,
-                                                        upper_level)));
-    return result;
-}
-
-static PyTypeObject *PyTriContourGenerator_init_type()
-{
-    static PyMethodDef methods[] = {
-        {"create_contour",
-         (PyCFunction)PyTriContourGenerator_create_contour,
-         METH_VARARGS,
-         PyTriContourGenerator_create_contour__doc__},
-        {"create_filled_contour",
-         (PyCFunction)PyTriContourGenerator_create_filled_contour,
-         METH_VARARGS,
-         PyTriContourGenerator_create_filled_contour__doc__},
-        {NULL}
-    };
-    PyTriContourGeneratorType.tp_name = "matplotlib._tri.TriContourGenerator";
-    PyTriContourGeneratorType.tp_doc = PyTriContourGenerator_init__doc__;
-    PyTriContourGeneratorType.tp_basicsize = sizeof(PyTriContourGenerator);
-    PyTriContourGeneratorType.tp_dealloc = (destructor)PyTriContourGenerator_dealloc;
-    PyTriContourGeneratorType.tp_flags = Py_TPFLAGS_DEFAULT;
-    PyTriContourGeneratorType.tp_methods = methods;
-    PyTriContourGeneratorType.tp_new = PyTriContourGenerator_new;
-    PyTriContourGeneratorType.tp_init = (initproc)PyTriContourGenerator_init;
-
-    return &PyTriContourGeneratorType;
-}
-
-
-/* TrapezoidMapTriFinder */
-
-typedef struct
-{
-    PyObject_HEAD
-    TrapezoidMapTriFinder* ptr;
-    PyTriangulation* py_triangulation;
-} PyTrapezoidMapTriFinder;
-
-static PyTypeObject PyTrapezoidMapTriFinderType;
-
-static PyObject* PyTrapezoidMapTriFinder_new(PyTypeObject* type, PyObject* args, PyObject* kwds)
-{
-    PyTrapezoidMapTriFinder* self;
-    self = (PyTrapezoidMapTriFinder*)type->tp_alloc(type, 0);
-    self->ptr = NULL;
-    self->py_triangulation = NULL;
-    return (PyObject*)self;
-}
-
-const char* PyTrapezoidMapTriFinder_init__doc__ =
-    "TrapezoidMapTriFinder(triangulation)\n"
-    "--\n\n"
-    "Create a new C++ TrapezoidMapTriFinder object.\n"
-    "This should not be called directly, instead use the python class\n"
-    "matplotlib.tri.TrapezoidMapTriFinder instead.\n";
-
-static int PyTrapezoidMapTriFinder_init(PyTrapezoidMapTriFinder* self, PyObject* args, PyObject* kwds)
-{
-    PyObject* triangulation_arg;
-    if (!PyArg_ParseTuple(args, "O!",
-                          &PyTriangulationType, &triangulation_arg)) {
-        return -1;
-    }
-
-    PyTriangulation* py_triangulation = (PyTriangulation*)triangulation_arg;
-    Py_INCREF(py_triangulation);
-    self->py_triangulation = py_triangulation;
-    Triangulation& triangulation = *(py_triangulation->ptr);
-
-    CALL_CPP_INIT("TrapezoidMapTriFinder",
-                  (self->ptr = new TrapezoidMapTriFinder(triangulation)));
-    return 0;
-}
-
-static void PyTrapezoidMapTriFinder_dealloc(PyTrapezoidMapTriFinder* self)
-{
-    delete self->ptr;
-    Py_XDECREF(self->py_triangulation);
-    Py_TYPE(self)->tp_free((PyObject *)self);
-}
-
-const char* PyTrapezoidMapTriFinder_find_many__doc__ =
-    "find_many(self, x, y)\n"
-    "--\n\n"
-    "Find indices of triangles containing the point coordinates (x, y).";
-
-static PyObject* PyTrapezoidMapTriFinder_find_many(PyTrapezoidMapTriFinder* self, PyObject* args)
-{
-    TrapezoidMapTriFinder::CoordinateArray x, y;
-    if (!PyArg_ParseTuple(args, "O&O&:find_many",
-#if !TARGET_OS_IPHONE
-                          &x.converter, &x,
-                          &y.converter, &y)) {
-#else
-                          x_converter, &x,
-                          x_converter, &y)) {
-#endif
-        return NULL;
-    }
-
-    if (x.empty() || y.empty() || x.dim(0) != y.dim(0)) {
-        PyErr_SetString(PyExc_ValueError,
-            "x and y must be array-like with same shape");
-        return NULL;
-    }
-
-    TrapezoidMapTriFinder::TriIndexArray result;
-    CALL_CPP("find_many", (result = self->ptr->find_many(x, y)));
-    return result.pyobj();
-}
-
-const char* PyTrapezoidMapTriFinder_get_tree_stats__doc__ =
-    "get_tree_stats(self)\n"
-    "--\n\n"
-    "Return statistics about the tree used by the trapezoid map.";
-
-static PyObject* PyTrapezoidMapTriFinder_get_tree_stats(PyTrapezoidMapTriFinder* self, PyObject* args)
-{
-    PyObject* result;
-    CALL_CPP("get_tree_stats", (result = self->ptr->get_tree_stats()));
-    return result;
-}
-
-const char* PyTrapezoidMapTriFinder_initialize__doc__ =
-    "initialize(self)\n"
-    "--\n\n"
-    "Initialize this object, creating the trapezoid map from the triangulation.";
-
-static PyObject* PyTrapezoidMapTriFinder_initialize(PyTrapezoidMapTriFinder* self, PyObject* args)
-{
-    CALL_CPP("initialize", (self->ptr->initialize()));
-    Py_RETURN_NONE;
-}
-
-const char* PyTrapezoidMapTriFinder_print_tree__doc__ =
-    "print_tree(self)\n"
-    "--\n\n"
-    "Print the search tree as text to stdout; useful for debug purposes.";
-
-static PyObject* PyTrapezoidMapTriFinder_print_tree(PyTrapezoidMapTriFinder* self, PyObject* args)
-{
-    CALL_CPP("print_tree", (self->ptr->print_tree()));
-    Py_RETURN_NONE;
-}
-
-static PyTypeObject *PyTrapezoidMapTriFinder_init_type()
-{
-    static PyMethodDef methods[] = {
-        {"find_many",
-         (PyCFunction)PyTrapezoidMapTriFinder_find_many,
-         METH_VARARGS,
-         PyTrapezoidMapTriFinder_find_many__doc__},
-        {"get_tree_stats",
-         (PyCFunction)PyTrapezoidMapTriFinder_get_tree_stats,
-         METH_NOARGS,
-         PyTrapezoidMapTriFinder_get_tree_stats__doc__},
-        {"initialize",
-         (PyCFunction)PyTrapezoidMapTriFinder_initialize,
-         METH_NOARGS,
-         PyTrapezoidMapTriFinder_initialize__doc__},
-        {"print_tree",
-         (PyCFunction)PyTrapezoidMapTriFinder_print_tree,
-         METH_NOARGS,
-         PyTrapezoidMapTriFinder_print_tree__doc__},
-        {NULL}
-    };
-    PyTrapezoidMapTriFinderType.tp_name = "matplotlib._tri.TrapezoidMapTriFinder";
-    PyTrapezoidMapTriFinderType.tp_doc = PyTrapezoidMapTriFinder_init__doc__;
-    PyTrapezoidMapTriFinderType.tp_basicsize = sizeof(PyTrapezoidMapTriFinder);
-    PyTrapezoidMapTriFinderType.tp_dealloc = (destructor)PyTrapezoidMapTriFinder_dealloc;
-    PyTrapezoidMapTriFinderType.tp_flags = Py_TPFLAGS_DEFAULT;
-    PyTrapezoidMapTriFinderType.tp_methods = methods;
-    PyTrapezoidMapTriFinderType.tp_new = PyTrapezoidMapTriFinder_new;
-    PyTrapezoidMapTriFinderType.tp_init = (initproc)PyTrapezoidMapTriFinder_init;
-
-    return &PyTrapezoidMapTriFinderType;
-}
-
-static struct PyModuleDef moduledef = { PyModuleDef_HEAD_INIT, "_tri" };
-
-#pragma GCC visibility push(default)
-
-PyMODINIT_FUNC PyInit__tri(void)
-{
-    import_array();
-    PyObject *m;
-    if (!(m = PyModule_Create(&moduledef))
-        || prepare_and_add_type(PyTriangulation_init_type(), m)
-        || prepare_and_add_type(PyTriContourGenerator_init_type(), m)
-        || prepare_and_add_type(PyTrapezoidMapTriFinder_init_type(), m)) {
-        Py_XDECREF(m);
-        return NULL;
-    }
-    return m;
-}
-
-#pragma GCC visibility pop
-=======
 PYBIND11_MODULE(_tri, m) {
     py::class_<Triangulation>(m, "Triangulation")
         .def(py::init<const Triangulation::CoordinateArray&,
@@ -598,5 +55,4 @@
             "Initialize this object, creating the trapezoid map from the triangulation.")
         .def("print_tree", &TrapezoidMapTriFinder::print_tree,
             "Print the search tree as text to stdout; useful for debug purposes.");
-}
->>>>>>> d5210e4a
+}