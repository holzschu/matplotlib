--- conflicted
+++ resolved
@@ -1,39 +1,14 @@
 # -*- encoding: utf-8 -*-
+
 import io
-
-<<<<<<< HEAD
-import io
-=======
-from matplotlib import rcParams
-from matplotlib import pyplot as plt
-from matplotlib.testing.decorators import image_comparison, knownfailureif
-
-
-@image_comparison(baseline_images=['pdf_use14corefonts'], extensions=['pdf'])
-def test_use14corefonts():
-    rcParams['pdf.use14corefonts'] = True
-    rcParams['font.family'] = 'sans-serif'
-    rcParams['font.size'] = 8
-    rcParams['font.sans-serif'] = ['Helvetica']
-
-    title = u'Test PDF backend with option use14corefonts=True'
-
-    text = u'''A three-line text positioned just above a blue line
-    and containing some French characters and the euro symbol:
-    "Merci pépé pour les 10 €"'''
-
-    plt.figure()
-    plt.title(title)
-    plt.text(0.5, 0.5, text, horizontalalignment='center', fontsize=24)
-    plt.axhline(0.5, linewidth=0.5)
->>>>>>> 44b51ac7
+import os
 
 import numpy as np
 
 from matplotlib import cm, rcParams
 from matplotlib import pyplot as plt
 from matplotlib.testing.decorators import image_comparison, knownfailureif, cleanup
-import os
+
 
 if 'TRAVIS' not in os.environ:
     @image_comparison(baseline_images=['pdf_use14corefonts'], extensions=['pdf'])
@@ -56,6 +31,7 @@
                  fontsize=24)
         plt.axhline(0.5, linewidth=0.5)
 
+
 @cleanup
 def test_type42():
     rcParams['pdf.fonttype'] = 42
