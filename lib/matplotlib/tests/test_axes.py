from __future__ import (absolute_import, division, print_function,
                        unicode_literals)

import six
from six.moves import xrange

import io

from nose.tools import assert_equal, assert_raises, assert_false, assert_true

import datetime

import numpy as np
from numpy import ma
from numpy import arange

import warnings

import matplotlib
from matplotlib.testing.decorators import image_comparison, cleanup
import matplotlib.pyplot as plt
import matplotlib.markers as mmarkers
from numpy.testing import assert_array_equal
import warnings
from matplotlib.cbook import IgnoredKeywordWarning

# Note: Some test cases are run twice: once normally and once with labeled data
#       These two must be defined in the same test function or need to have
#       different baseline images to prevent race conditions when nose runs
#       the tests with multiple threads.

@image_comparison(baseline_images=['formatter_ticker_001',
                                   'formatter_ticker_002',
                                   'formatter_ticker_003',
                                   'formatter_ticker_004',
                                   'formatter_ticker_005',
                                   ])
def test_formatter_ticker():
    import matplotlib.testing.jpl_units as units
    units.register()

    # This should affect the tick size.  (Tests issue #543)
    matplotlib.rcParams['lines.markeredgewidth'] = 30

    # This essentially test to see if user specified labels get overwritten
    # by the auto labeler functionality of the axes.
    xdata = [x*units.sec for x in range(10)]
    ydata1 = [(1.5*y - 0.5)*units.km for y in range(10)]
    ydata2 = [(1.75*y - 1.0)*units.km for y in range(10)]

    fig = plt.figure()
    ax = plt.subplot(111)
    ax.set_xlabel("x-label 001")

    fig = plt.figure()
    ax = plt.subplot(111)
    ax.set_xlabel("x-label 001")
    ax.plot(xdata, ydata1, color='blue', xunits="sec")

    fig = plt.figure()
    ax = plt.subplot(111)
    ax.set_xlabel("x-label 001")
    ax.plot(xdata, ydata1, color='blue', xunits="sec")
    ax.set_xlabel("x-label 003")

    fig = plt.figure()
    ax = plt.subplot(111)
    ax.plot(xdata, ydata1, color='blue', xunits="sec")
    ax.plot(xdata, ydata2, color='green', xunits="hour")
    ax.set_xlabel("x-label 004")

    # See SF bug 2846058
    # https://sourceforge.net/tracker/?func=detail&aid=2846058&group_id=80706&atid=560720
    fig = plt.figure()
    ax = plt.subplot(111)
    ax.plot(xdata, ydata1, color='blue', xunits="sec")
    ax.plot(xdata, ydata2, color='green', xunits="hour")
    ax.set_xlabel("x-label 005")
    ax.autoscale_view()


@image_comparison(baseline_images=["formatter_large_small"])
def test_formatter_large_small():
    # github issue #617, pull #619
    fig, ax = plt.subplots(1)
    x = [0.500000001, 0.500000002]
    y = [1e64, 1.1e64]
    ax.plot(x, y)


@image_comparison(baseline_images=["twin_axis_locaters_formatters"])
def test_twin_axis_locaters_formatters():
    vals = np.linspace(0, 1, num=5, endpoint=True)
    locs = np.sin(np.pi * vals / 2.0)

    majl = plt.FixedLocator(locs)
    minl = plt.FixedLocator([0.1, 0.2, 0.3])

    fig = plt.figure()
    ax1 = fig.add_subplot(1, 1, 1)
    ax1.plot([0.1, 100], [0, 1])
    ax1.yaxis.set_major_locator(majl)
    ax1.yaxis.set_minor_locator(minl)
    ax1.yaxis.set_major_formatter(plt.FormatStrFormatter('%08.2lf'))
    ax1.yaxis.set_minor_formatter(plt.FixedFormatter(['tricks', 'mind', 'jedi']))

    ax1.xaxis.set_major_locator(plt.LinearLocator())
    ax1.xaxis.set_minor_locator(plt.FixedLocator([15, 35, 55, 75]))
    ax1.xaxis.set_major_formatter(plt.FormatStrFormatter('%05.2lf'))
    ax1.xaxis.set_minor_formatter(plt.FixedFormatter(['c', '3', 'p', 'o']))
    ax2 = ax1.twiny()
    ax3 = ax1.twinx()


@cleanup
def test_twinx_cla():
    fig, ax = plt.subplots()
    ax2 = ax.twinx()
    ax3 = ax2.twiny()
    plt.draw()
    assert_false(ax2.xaxis.get_visible())
    assert_false(ax2.patch.get_visible())
    ax2.cla()
    ax3.cla()

    assert_false(ax2.xaxis.get_visible())
    assert_false(ax2.patch.get_visible())
    assert_true(ax2.yaxis.get_visible())

    assert_true(ax3.xaxis.get_visible())
    assert_false(ax3.patch.get_visible())
    assert_false(ax3.yaxis.get_visible())

    assert_true(ax.xaxis.get_visible())
    assert_true(ax.patch.get_visible())
    assert_true(ax.yaxis.get_visible())


@image_comparison(baseline_images=["minorticks_on_rcParams_both"], extensions=['png'])
def test_minorticks_on_rcParams_both():
    fig = plt.figure()
    matplotlib.rcParams['xtick.minor.visible'] = True
    matplotlib.rcParams['ytick.minor.visible'] = True

    plt.plot([0, 1], [0, 1])
    plt.axis([0, 1, 0, 1])


@image_comparison(baseline_images=["autoscale_tiny_range"], remove_text=True)
def test_autoscale_tiny_range():
    # github pull #904
    fig, ax = plt.subplots(2, 2)
    ax = ax.flatten()
    for i in xrange(4):
        y1 = 10**(-11 - i)
        ax[i].plot([0, 1], [1, 1 + y1])


@image_comparison(baseline_images=['offset_points'],
                  remove_text=True)
def test_basic_annotate():
    # Setup some data
    t = np.arange(0.0, 5.0, 0.01)
    s = np.cos(2.0*np.pi * t)

    # Offset Points

    fig = plt.figure()
    ax = fig.add_subplot(111, autoscale_on=False, xlim=(-1, 5), ylim=(-3, 5))
    line, = ax.plot(t, s, lw=3, color='purple')

    ax.annotate('local max', xy=(3, 1), xycoords='data',
                xytext=(3, 3), textcoords='offset points')


@image_comparison(baseline_images=['polar_axes'])
def test_polar_annotations():
    # you can specify the xypoint and the xytext in different
    # positions and coordinate systems, and optionally turn on a
    # connecting line and mark the point with a marker.  Annotations
    # work on polar axes too.  In the example below, the xy point is
    # in native coordinates (xycoords defaults to 'data').  For a
    # polar axes, this is in (theta, radius) space.  The text in this
    # example is placed in the fractional figure coordinate system.
    # Text keyword args like horizontal and vertical alignment are
    # respected

    # Setup some data
    r = np.arange(0.0, 1.0, 0.001)
    theta = 2.0 * 2.0 * np.pi * r

    fig = plt.figure()
    ax = fig.add_subplot(111, polar=True)
    line, = ax.plot(theta, r, color='#ee8d18', lw=3)
    line, = ax.plot((0, 0), (0, 1), color="#0000ff", lw=1)

    ind = 800
    thisr, thistheta = r[ind], theta[ind]
    ax.plot([thistheta], [thisr], 'o')
    ax.annotate('a polar annotation',
                xy=(thistheta, thisr),  # theta, radius
                xytext=(0.05, 0.05),    # fraction, fraction
                textcoords='figure fraction',
                arrowprops=dict(facecolor='black', shrink=0.05),
                horizontalalignment='left',
                verticalalignment='baseline',
                )


@image_comparison(baseline_images=['polar_coords'],
                  remove_text=True)
def test_polar_coord_annotations():
    # You can also use polar notation on a catesian axes.  Here the
    # native coordinate system ('data') is cartesian, so you need to
    # specify the xycoords and textcoords as 'polar' if you want to
    # use (theta, radius)
    from matplotlib.patches import Ellipse
    el = Ellipse((0, 0), 10, 20, facecolor='r', alpha=0.5)

    fig = plt.figure()
    ax = fig.add_subplot(111, aspect='equal')

    ax.add_artist(el)
    el.set_clip_box(ax.bbox)

    ax.annotate('the top',
                xy=(np.pi/2., 10.),      # theta, radius
                xytext=(np.pi/3, 20.),   # theta, radius
                xycoords='polar',
                textcoords='polar',
                arrowprops=dict(facecolor='black', shrink=0.05),
                horizontalalignment='left',
                verticalalignment='baseline',
                clip_on=True,  # clip to the axes bounding box
                )

    ax.set_xlim(-20, 20)
    ax.set_ylim(-20, 20)


@image_comparison(baseline_images=['fill_units'], extensions=['png'],
                  savefig_kwarg={'dpi': 60})
def test_fill_units():
    from datetime import datetime
    import matplotlib.testing.jpl_units as units
    units.register()

    # generate some data
    t = units.Epoch("ET", dt=datetime(2009, 4, 27))
    value = 10.0 * units.deg
    day = units.Duration("ET", 24.0 * 60.0 * 60.0)

    fig = plt.figure()

    # Top-Left
    ax1 = fig.add_subplot(221)
    ax1.plot([t], [value], yunits='deg', color='red')
    ax1.fill([733525.0, 733525.0, 733526.0, 733526.0],
             [0.0, 0.0, 90.0, 0.0], 'b')

    # Top-Right
    ax2 = fig.add_subplot(222)
    ax2.plot([t], [value], yunits='deg', color='red')
    ax2.fill([t,      t,      t+day,     t+day],
             [0.0,  0.0,  90.0,    0.0], 'b')

    # Bottom-Left
    ax3 = fig.add_subplot(223)
    ax3.plot([t], [value], yunits='deg', color='red')
    ax3.fill([733525.0, 733525.0, 733526.0, 733526.0],
             [0*units.deg,  0*units.deg,  90*units.deg,    0*units.deg], 'b')

    # Bottom-Right
    ax4 = fig.add_subplot(224)
    ax4.plot([t], [value], yunits='deg', color='red')
    ax4.fill([t,      t,      t+day,     t+day],
             [0*units.deg,  0*units.deg,  90*units.deg,    0*units.deg],
             facecolor="blue")

    fig.autofmt_xdate()


@image_comparison(baseline_images=['single_point', 'single_point'])
def test_single_point():
    # Issue #1796: don't let lines.marker affect the grid
    matplotlib.rcParams['lines.marker'] = 'o'
    matplotlib.rcParams['axes.grid'] = True

    fig = plt.figure()
    plt.subplot(211)
    plt.plot([0], [0], 'o')

    plt.subplot(212)
    plt.plot([1], [1], 'o')

    # Reuse testcase from above for a labeled data test
    data = {'a':[0], 'b':[1]}

    fig = plt.figure()
    plt.subplot(211)
    plt.plot('a', 'a', 'o', data=data)

    plt.subplot(212)
    plt.plot('b','b', 'o', data=data)


@image_comparison(baseline_images=['single_date'])
def test_single_date():
    time1 = [721964.0]
    data1 = [-65.54]

    fig = plt.figure()
    plt.subplot(211)
    plt.plot_date(time1, data1, 'o', color='r')

    plt.subplot(212)
    plt.plot(time1, data1, 'o', color='r')


@image_comparison(baseline_images=['shaped_data'])
def test_shaped_data():
    xdata = np.array([[0.53295185,  0.23052951,  0.19057629,  0.66724975,  0.96577916,
                       0.73136095,  0.60823287,  0.01792100,  0.29744742,  0.27164665],
                      [0.27980120,  0.25814229,  0.02818193,  0.12966456,  0.57446277,
                       0.58167607,  0.71028245,  0.69112737,  0.89923072,  0.99072476],
                      [0.81218578,  0.80464528,  0.76071809,  0.85616314,  0.12757994,
                       0.94324936,  0.73078663,  0.09658102,  0.60703967,  0.77664978],
                      [0.28332265,  0.81479711,  0.86985333,  0.43797066,  0.32540082,
                       0.43819229,  0.92230363,  0.49414252,  0.68168256,  0.05922372],
                      [0.10721335,  0.93904142,  0.79163075,  0.73232848,  0.90283839,
                       0.68408046,  0.25502302,  0.95976614,  0.59214115,  0.13663711],
                      [0.28087456,  0.33127607,  0.15530412,  0.76558121,  0.83389773,
                       0.03735974,  0.98717738,  0.71432229,  0.54881366,  0.86893953],
                      [0.77995937,  0.99555600,  0.29688434,  0.15646162,  0.05184800,
                       0.37161935,  0.12998491,  0.09377296,  0.36882507,  0.36583435],
                      [0.37851836,  0.05315792,  0.63144617,  0.25003433,  0.69586032,
                       0.11393988,  0.92362096,  0.88045438,  0.93530252,  0.68275072],
                      [0.86486596,  0.83236675,  0.82960664,  0.57796630,  0.25724233,
                       0.84841095,  0.90862812,  0.64414887,  0.35652720,  0.71026066],
                      [0.01383268,  0.34060930,  0.76084285,  0.70800694,  0.87634056,
                       0.08213693,  0.54655021,  0.98123181,  0.44080053,  0.86815815]])

    y1 = np.arange(10)
    y1.shape = 1, 10

    y2 = np.arange(10)
    y2.shape = 10, 1

    fig = plt.figure()
    plt.subplot(411)
    plt.plot(y1)
    plt.subplot(412)
    plt.plot(y2)

    plt.subplot(413)
    assert_raises(ValueError, plt.plot, (y1, y2))

    plt.subplot(414)
    plt.plot(xdata[:, 1], xdata[1, :], 'o')


@image_comparison(baseline_images=['const_xy'])
def test_const_xy():
    fig = plt.figure()

    plt.subplot(311)
    plt.plot(np.arange(10), np.ones((10,)))

    plt.subplot(312)
    plt.plot(np.ones((10,)), np.arange(10))

    plt.subplot(313)
    plt.plot(np.ones((10,)), np.ones((10,)), 'o')


@image_comparison(baseline_images=['polar_wrap_180',
                                   'polar_wrap_360',
                                   ])
def test_polar_wrap():
    D2R = np.pi / 180.0

    fig = plt.figure()

    plt.subplot(111, polar=True)

    plt.polar([179*D2R, -179*D2R], [0.2, 0.1], "b.-")
    plt.polar([179*D2R,  181*D2R], [0.2, 0.1], "g.-")
    plt.rgrids([0.05, 0.1, 0.15, 0.2, 0.25, 0.3])
    assert len(fig.axes) == 1, 'More than one polar axes created.'
    fig = plt.figure()

    plt.subplot(111, polar=True)
    plt.polar([2*D2R, -2*D2R], [0.2, 0.1], "b.-")
    plt.polar([2*D2R,  358*D2R], [0.2, 0.1], "g.-")
    plt.polar([358*D2R,  2*D2R], [0.2, 0.1], "r.-")
    plt.rgrids([0.05, 0.1, 0.15, 0.2, 0.25, 0.3])


@image_comparison(baseline_images=['polar_units', 'polar_units_2'])
def test_polar_units():
    import matplotlib.testing.jpl_units as units
    from nose.tools import assert_true
    units.register()

    pi = np.pi
    deg = units.UnitDbl(1.0, "deg")
    km = units.UnitDbl(1.0, "km")

    x1 = [pi/6.0, pi/4.0, pi/3.0, pi/2.0]
    x2 = [30.0*deg, 45.0*deg, 60.0*deg, 90.0*deg]

    y1 = [1.0, 2.0, 3.0, 4.0]
    y2 = [4.0, 3.0, 2.0, 1.0]

    fig = plt.figure()

    plt.polar(x2, y1, color="blue")

    # polar(x2, y1, color = "red", xunits="rad")
    # polar(x2, y2, color = "green")

    fig = plt.figure()

    # make sure runits and theta units work
    y1 = [y*km for y in y1]
    plt.polar(x2, y1, color="blue", thetaunits="rad", runits="km")
    assert_true(isinstance(plt.gca().get_xaxis().get_major_formatter(), units.UnitDblFormatter))


@image_comparison(baseline_images=['polar_rmin'])
def test_polar_rmin():
    r = np.arange(0, 3.0, 0.01)
    theta = 2*np.pi*r

    fig = plt.figure()
    ax = fig.add_axes([0.1, 0.1, 0.8, 0.8], polar=True)
    ax.plot(theta, r)
    ax.set_rmax(2.0)
    ax.set_rmin(0.5)


@image_comparison(baseline_images=['polar_theta_position'])
def test_polar_theta_position():
    r = np.arange(0, 3.0, 0.01)
    theta = 2*np.pi*r

    fig = plt.figure()
    ax = fig.add_axes([0.1, 0.1, 0.8, 0.8], polar=True)
    ax.plot(theta, r)
    ax.set_theta_zero_location("NW")
    ax.set_theta_direction('clockwise')


@image_comparison(baseline_images=['polar_rlabel_position'])
def test_polar_rlabel_position():
    fig = plt.figure()
    ax = fig.add_subplot(111, projection='polar')
    ax.set_rlabel_position(315)


@image_comparison(baseline_images=['axvspan_epoch'])
def test_axvspan_epoch():
    from datetime import datetime
    import matplotlib.testing.jpl_units as units
    units.register()

    # generate some data
    t0 = units.Epoch("ET", dt=datetime(2009, 1, 20))
    tf = units.Epoch("ET", dt=datetime(2009, 1, 21))

    dt = units.Duration("ET", units.day.convert("sec"))

    fig = plt.figure()

    plt.axvspan(t0, tf, facecolor="blue", alpha=0.25)

    ax = plt.gca()
    ax.set_xlim(t0 - 5.0*dt, tf + 5.0*dt)


@image_comparison(baseline_images=['axhspan_epoch'])
def test_axhspan_epoch():
    from datetime import datetime
    import matplotlib.testing.jpl_units as units
    units.register()

    # generate some data
    t0 = units.Epoch("ET", dt=datetime(2009, 1, 20))
    tf = units.Epoch("ET", dt=datetime(2009, 1, 21))

    dt = units.Duration("ET", units.day.convert("sec"))

    fig = plt.figure()

    plt.axhspan(t0, tf, facecolor="blue", alpha=0.25)

    ax = plt.gca()
    ax.set_ylim(t0 - 5.0*dt, tf + 5.0*dt)


@image_comparison(baseline_images=['hexbin_extent', 'hexbin_extent'],
                  remove_text=True, extensions=['png'])
def test_hexbin_extent():
    # this test exposes sf bug 2856228
    fig = plt.figure()

    ax = fig.add_subplot(111)
    data = np.arange(2000.)/2000.
    data.shape = 2, 1000
    x, y = data

    ax.hexbin(x, y, extent=[.1, .3, .6, .7])

    # Reuse testcase from above for a labeled data test
    data = {"x": x, "y": y}

    fig = plt.figure()
    ax = fig.add_subplot(111)
    ax.hexbin("x", "y", extent=[.1, .3, .6, .7], data=data)


@image_comparison(baseline_images=['hexbin_empty'], remove_text=True,
	extensions=['png'])
def test_hexbin_empty():
    # From #3886: creating hexbin from empty dataset raises ValueError
    ax = plt.gca()
    ax.hexbin([], [])

@cleanup
def test_hexbin_pickable():
    # From #1973: Test that picking a hexbin collection works
    class FauxMouseEvent:
        def __init__(self, x, y):
            self.x = x
            self.y = y

    fig = plt.figure()

    ax = fig.add_subplot(111)
    data = np.arange(200.)/200.
    data.shape = 2, 100
    x, y = data
    hb = ax.hexbin(x, y, extent=[.1, .3, .6, .7], picker=-1)

    assert hb.contains(FauxMouseEvent(400, 300))[0]


@image_comparison(baseline_images=['hexbin_log'],
                  remove_text=True,
                  extensions=['png'])
def test_hexbin_log():
    # Issue #1636
    fig = plt.figure()

    np.random.seed(0)
    n = 100000
    x = np.random.standard_normal(n)
    y = 2.0 + 3.0 * x + 4.0 * np.random.standard_normal(n)
    y = np.power(2, y * 0.5)
    ax = fig.add_subplot(111)
    ax.hexbin(x, y, yscale='log')


@cleanup
def test_inverted_limits():
    # Test gh:1553
    # Calling invert_xaxis prior to plotting should not disable autoscaling
    # while still maintaining the inverted direction
    fig = plt.figure()
    ax = fig.gca()
    ax.invert_xaxis()
    ax.plot([-5, -3, 2, 4], [1, 2, -3, 5])

    assert ax.get_xlim() == (4, -5)
    assert ax.get_ylim() == (-3, 5)
    plt.close()

    fig = plt.figure()
    ax = fig.gca()
    ax.invert_yaxis()
    ax.plot([-5, -3, 2, 4], [1, 2, -3, 5])

    assert ax.get_xlim() == (-5, 4)
    assert ax.get_ylim() == (5, -3)
    plt.close()


@image_comparison(baseline_images=['nonfinite_limits'])
def test_nonfinite_limits():
    x = np.arange(0., np.e, 0.01)
    olderr = np.seterr(divide='ignore')  # silence divide by zero warning from log(0)
    try:
        y = np.log(x)
    finally:
        np.seterr(**olderr)
    x[len(x)//2] = np.nan
    fig = plt.figure()
    ax = fig.add_subplot(111)
    ax.plot(x, y)


@image_comparison(baseline_images=['imshow', 'imshow'],
                  remove_text=True)
def test_imshow():
    # Create a NxN image
    N = 100
    (x, y) = np.indices((N, N))
    x -= N//2
    y -= N//2
    r = np.sqrt(x**2+y**2-x*y)

    # Create a contour plot at N/4 and extract both the clip path and transform
    fig = plt.figure()
    ax = fig.add_subplot(111)

    ax.imshow(r)

    # Reuse testcase from above for a labeled data test
    data={"r": r}
    fig = plt.figure()
    ax = fig.add_subplot(111)
    ax.imshow("r", data=data)


@image_comparison(baseline_images=['imshow_clip'])
def test_imshow_clip():
    # As originally reported by Gellule Xg <gellule.xg@free.fr>

    # Create a NxN image
    N = 100
    (x, y) = np.indices((N, N))
    x -= N//2
    y -= N//2
    r = np.sqrt(x**2+y**2-x*y)

    # Create a contour plot at N/4 and extract both the clip path and transform
    fig = plt.figure()
    ax = fig.add_subplot(111)

    c = ax.contour(r, [N/4])
    x = c.collections[0]
    clipPath = x.get_paths()[0]
    clipTransform = x.get_transform()

    from matplotlib.transforms import TransformedPath
    clip_path = TransformedPath(clipPath, clipTransform)

    # Plot the image clipped by the contour
    ax.imshow(r, clip_path=clip_path)


@image_comparison(baseline_images=['polycollection_joinstyle'],
                  remove_text=True)
def test_polycollection_joinstyle():
    # Bug #2890979 reported by Matthew West

    from matplotlib import collections as mcoll

    fig = plt.figure()
    ax = fig.add_subplot(111)
    verts = np.array([[1, 1], [1, 2], [2, 2], [2, 1]])
    c = mcoll.PolyCollection([verts], linewidths=40)
    ax.add_collection(c)
    ax.set_xbound(0, 3)
    ax.set_ybound(0, 3)


@image_comparison(baseline_images=['fill_between_interpolate'],
                  remove_text=True)
def test_fill_between_interpolate():
    x = np.arange(0.0, 2, 0.02)
    y1 = np.sin(2*np.pi*x)
    y2 = 1.2*np.sin(4*np.pi*x)

    fig = plt.figure()
    ax = fig.add_subplot(211)
    ax.plot(x, y1, x, y2, color='black')
    ax.fill_between(x, y1, y2, where=y2 >= y1, facecolor='white', hatch='/', interpolate=True)
    ax.fill_between(x, y1, y2, where=y2 <= y1, facecolor='red', interpolate=True)

    # Test support for masked arrays.
    y2 = np.ma.masked_greater(y2, 1.0)
    # Test that plotting works for masked arrays with the first element masked
    y2[0] = np.ma.masked
    ax1 = fig.add_subplot(212, sharex=ax)
    ax1.plot(x, y1, x, y2, color='black')
    ax1.fill_between(x, y1, y2, where=y2 >= y1, facecolor='green', interpolate=True)
    ax1.fill_between(x, y1, y2, where=y2 <= y1, facecolor='red', interpolate=True)


@image_comparison(baseline_images=['symlog'])
def test_symlog():
    x = np.array([0, 1, 2, 4, 6, 9, 12, 24])
    y = np.array([1000000, 500000, 100000, 100, 5, 0, 0, 0])

    fig = plt.figure()
    ax = fig.add_subplot(111)
    ax.plot(x, y)
    ax.set_yscale('symlog')
    ax.set_xscale = ('linear')
    ax.set_ylim(-1, 10000000)


@image_comparison(baseline_images=['symlog2'],
                  remove_text=True)
def test_symlog2():
    # Numbers from -50 to 50, with 0.1 as step
    x = np.arange(-50, 50, 0.001)

    fig = plt.figure()
    ax = fig.add_subplot(511)
    # Plots a simple linear function 'f(x) = x'
    ax.plot(x, x)
    ax.set_xscale('symlog', linthreshx=20.0)
    ax.grid(True)

    ax = fig.add_subplot(512)
    # Plots a simple linear function 'f(x) = x'
    ax.plot(x, x)
    ax.set_xscale('symlog', linthreshx=2.0)
    ax.grid(True)

    ax = fig.add_subplot(513)
    # Plots a simple linear function 'f(x) = x'
    ax.plot(x, x)
    ax.set_xscale('symlog', linthreshx=1.0)
    ax.grid(True)

    ax = fig.add_subplot(514)
    # Plots a simple linear function 'f(x) = x'
    ax.plot(x, x)
    ax.set_xscale('symlog', linthreshx=0.1)
    ax.grid(True)

    ax = fig.add_subplot(515)
    # Plots a simple linear function 'f(x) = x'
    ax.plot(x, x)
    ax.set_xscale('symlog', linthreshx=0.01)
    ax.grid(True)
    ax.set_ylim(-0.1, 0.1)


@cleanup
def test_pcolorargs():
    # Smoketest to catch issue found in gh:5205
    x = [-1.5, -1.0, -0.5, 0.0, 0.5, 1.0, 1.5]
    y = [-1.5, -1.25, -1.0, -0.75, -0.5, -0.25, 0,
         0.25, 0.5, 0.75, 1.0, 1.25, 1.5]
    X, Y = np.meshgrid(x, y)
    Z = np.hypot(X, Y)

    plt.pcolor(Z)
    plt.pcolor(list(Z))
    plt.pcolor(x, y, Z)
    plt.pcolor(X, Y, list(Z))


@image_comparison(baseline_images=['pcolormesh'], remove_text=True)
def test_pcolormesh():
    n = 12
    x = np.linspace(-1.5, 1.5, n)
    y = np.linspace(-1.5, 1.5, n*2)
    X, Y = np.meshgrid(x, y)
    Qx = np.cos(Y) - np.cos(X)
    Qz = np.sin(Y) + np.sin(X)
    Qx = (Qx + 1.1)
    Z = np.sqrt(X**2 + Y**2)/5
    Z = (Z - Z.min()) / (Z.max() - Z.min())

    # The color array can include masked values:
    Zm = ma.masked_where(np.fabs(Qz) < 0.5*np.amax(Qz), Z)

    fig = plt.figure()
    ax = fig.add_subplot(131)
    ax.pcolormesh(Qx, Qz, Z, lw=0.5, edgecolors='k')

    ax = fig.add_subplot(132)
    ax.pcolormesh(Qx, Qz, Z, lw=2, edgecolors=['b', 'w'])

    ax = fig.add_subplot(133)
    ax.pcolormesh(Qx, Qz, Z, shading="gouraud")


@image_comparison(baseline_images=['pcolormesh_datetime_axis'],
                  extensions=['png'], remove_text=False)
def test_pcolormesh_datetime_axis():
    fig = plt.figure()
    fig.subplots_adjust(hspace=0.4, top=0.98, bottom=.15)
    base = datetime.datetime(2013, 1, 1)
    x = np.array([base + datetime.timedelta(days=d) for d in range(21)])
    y = np.arange(21)
    z1, z2 = np.meshgrid(np.arange(20), np.arange(20))
    z = z1 * z2
    plt.subplot(221)
    plt.pcolormesh(x[:-1], y[:-1], z)
    plt.subplot(222)
    plt.pcolormesh(x, y, z)
    x = np.repeat(x[np.newaxis], 21, axis=0)
    y = np.repeat(y[:, np.newaxis], 21, axis=1)
    plt.subplot(223)
    plt.pcolormesh(x[:-1, :-1], y[:-1, :-1], z)
    plt.subplot(224)
    plt.pcolormesh(x, y, z)
    for ax in fig.get_axes():
        for label in ax.get_xticklabels():
            label.set_ha('right')
            label.set_rotation(30)


@image_comparison(baseline_images=['pcolor_datetime_axis'],
                  extensions=['png'], remove_text=False)
def test_pcolor_datetime_axis():
    fig = plt.figure()
    fig.subplots_adjust(hspace=0.4, top=0.98, bottom=.15)
    base = datetime.datetime(2013, 1, 1)
    x = np.array([base + datetime.timedelta(days=d) for d in range(21)])
    y = np.arange(21)
    z1, z2 = np.meshgrid(np.arange(20), np.arange(20))
    z = z1 * z2
    plt.subplot(221)
    plt.pcolor(x[:-1], y[:-1], z)
    plt.subplot(222)
    plt.pcolor(x, y, z)
    x = np.repeat(x[np.newaxis], 21, axis=0)
    y = np.repeat(y[:, np.newaxis], 21, axis=1)
    plt.subplot(223)
    plt.pcolor(x[:-1, :-1], y[:-1, :-1], z)
    plt.subplot(224)
    plt.pcolor(x, y, z)
    for ax in fig.get_axes():
        for label in ax.get_xticklabels():
            label.set_ha('right')
            label.set_rotation(30)


@cleanup
def test_pcolorargs():
    n = 12
    x = np.linspace(-1.5, 1.5, n)
    y = np.linspace(-1.5, 1.5, n*2)
    X, Y = np.meshgrid(x, y)
    Z = np.sqrt(X**2 + Y**2)/5

    _, ax = plt.subplots()
    assert_raises(TypeError, ax.pcolormesh, y, x, Z)
    assert_raises(TypeError, ax.pcolormesh, X, Y, Z.T)
    assert_raises(TypeError, ax.pcolormesh, x, y, Z[:-1, :-1],
                  shading="gouraud")
    assert_raises(TypeError, ax.pcolormesh, X, Y, Z[:-1, :-1],
                  shading="gouraud")


@image_comparison(baseline_images=['canonical'])
def test_canonical():
    fig, ax = plt.subplots()
    ax.plot([1, 2, 3])


@image_comparison(baseline_images=['arc_ellipse'],
                  remove_text=True)
def test_arc_ellipse():
    from matplotlib import patches
    xcenter, ycenter = 0.38, 0.52
    width, height = 1e-1, 3e-1
    angle = -30

    theta = np.arange(0.0, 360.0, 1.0)*np.pi/180.0
    x = width/2. * np.cos(theta)
    y = height/2. * np.sin(theta)

    rtheta = angle*np.pi/180.
    R = np.array([
        [np.cos(rtheta),  -np.sin(rtheta)],
        [np.sin(rtheta), np.cos(rtheta)],
        ])

    x, y = np.dot(R, np.array([x, y]))
    x += xcenter
    y += ycenter

    fig = plt.figure()
    ax = fig.add_subplot(211, aspect='auto')
    ax.fill(x, y, alpha=0.2, facecolor='yellow', edgecolor='yellow', linewidth=1, zorder=1)

    e1 = patches.Arc((xcenter, ycenter), width, height,
                     angle=angle, linewidth=2, fill=False, zorder=2)

    ax.add_patch(e1)

    ax = fig.add_subplot(212, aspect='equal')
    ax.fill(x, y, alpha=0.2, facecolor='green', edgecolor='green', zorder=1)
    e2 = patches.Arc((xcenter, ycenter), width, height,
                     angle=angle, linewidth=2, fill=False, zorder=2)

    ax.add_patch(e2)


@image_comparison(baseline_images=['units_strings'])
def test_units_strings():
    # Make sure passing in sequences of strings doesn't cause the unit
    # conversion registry to recurse infinitely
    Id = ['50', '100', '150', '200', '250']
    pout = ['0', '7.4', '11.4', '14.2', '16.3']
    fig = plt.figure()
    ax = fig.add_subplot(111)
    ax.plot(Id, pout)


@image_comparison(baseline_images=['markevery'],
                  remove_text=True)
def test_markevery():
    x = np.linspace(0, 10, 100)
    y = np.sin(x) * np.sqrt(x/10 + 0.5)

    # check marker only plot
    fig = plt.figure()
    ax = fig.add_subplot(111)
    ax.plot(x, y, 'o', label='default')
    ax.plot(x, y, 'd', markevery=None, label='mark all')
    ax.plot(x, y, 's', markevery=10, label='mark every 10')
    ax.plot(x, y, '+', markevery=(5, 20), label='mark every 5 starting at 10')
    ax.legend()


@image_comparison(baseline_images=['markevery_line'],
                  remove_text=True)
def test_markevery_line():
    x = np.linspace(0, 10, 100)
    y = np.sin(x) * np.sqrt(x/10 + 0.5)

    # check line/marker combos
    fig = plt.figure()
    ax = fig.add_subplot(111)
    ax.plot(x, y, '-o', label='default')
    ax.plot(x, y, '-d', markevery=None, label='mark all')
    ax.plot(x, y, '-s', markevery=10, label='mark every 10')
    ax.plot(x, y, '-+', markevery=(5, 20), label='mark every 5 starting at 10')
    ax.legend()


@image_comparison(baseline_images=['markevery_linear_scales'],
                  remove_text=True)
def test_markevery_linear_scales():
    cases = [None,
             8,
             (30, 8),
             [16, 24, 30], [0, -1],
             slice(100, 200, 3),
             0.1, 0.3, 1.5,
             (0.0, 0.1), (0.45, 0.1)]

    cols = 3
    gs = matplotlib.gridspec.GridSpec(len(cases) // cols + 1, cols)

    delta = 0.11
    x = np.linspace(0, 10 - 2 * delta, 200) + delta
    y = np.sin(x) + 1.0 + delta

    for i, case in enumerate(cases):
        row = (i // cols)
        col = i % cols
        plt.subplot(gs[row, col])
        plt.title('markevery=%s' % str(case))
        plt.plot(x, y, 'o', ls='-', ms=4,  markevery=case)


@image_comparison(baseline_images=['markevery_linear_scales_zoomed'],
                  remove_text=True)
def test_markevery_linear_scales_zoomed():
    cases = [None,
             8,
             (30, 8),
             [16, 24, 30], [0, -1],
             slice(100, 200, 3),
             0.1, 0.3, 1.5,
             (0.0, 0.1), (0.45, 0.1)]

    cols = 3
    gs = matplotlib.gridspec.GridSpec(len(cases) // cols + 1, cols)

    delta = 0.11
    x = np.linspace(0, 10 - 2 * delta, 200) + delta
    y = np.sin(x) + 1.0 + delta

    for i, case in enumerate(cases):
        row = (i // cols)
        col = i % cols
        plt.subplot(gs[row, col])
        plt.title('markevery=%s' % str(case))
        plt.plot(x, y, 'o', ls='-', ms=4,  markevery=case)
        plt.xlim((6, 6.7))
        plt.ylim((1.1, 1.7))


@image_comparison(baseline_images=['markevery_log_scales'],
                  remove_text=True)
def test_markevery_log_scales():
    cases = [None,
             8,
             (30, 8),
             [16, 24, 30], [0, -1],
             slice(100, 200, 3),
             0.1, 0.3, 1.5,
             (0.0, 0.1), (0.45, 0.1)]

    cols = 3
    gs = matplotlib.gridspec.GridSpec(len(cases) // cols + 1, cols)

    delta = 0.11
    x = np.linspace(0, 10 - 2 * delta, 200) + delta
    y = np.sin(x) + 1.0 + delta

    for i, case in enumerate(cases):
        row = (i // cols)
        col = i % cols
        plt.subplot(gs[row, col])
        plt.title('markevery=%s' % str(case))
        plt.xscale('log')
        plt.yscale('log')
        plt.plot(x, y, 'o', ls='-', ms=4,  markevery=case)


@image_comparison(baseline_images=['markevery_polar'],
                  remove_text=True)
def test_markevery_polar():
    cases = [None,
             8,
             (30, 8),
             [16, 24, 30], [0, -1],
             slice(100, 200, 3),
             0.1, 0.3, 1.5,
             (0.0, 0.1), (0.45, 0.1)]

    cols = 3
    gs = matplotlib.gridspec.GridSpec(len(cases) // cols + 1, cols)

    r = np.linspace(0, 3.0, 200)
    theta = 2 * np.pi * r

    for i, case in enumerate(cases):
        row = (i // cols)
        col = i % cols
        plt.subplot(gs[row, col], polar=True)
        plt.title('markevery=%s' % str(case))
        plt.plot(theta, r, 'o', ls='-', ms=4,  markevery=case)


@image_comparison(baseline_images=['marker_edges'],
                  remove_text=True)
def test_marker_edges():
    x = np.linspace(0, 1, 10)
    fig = plt.figure()
    ax = fig.add_subplot(111)
    ax.plot(x, np.sin(x), 'y.', ms=30.0, mew=0, mec='r')
    ax.plot(x+0.1, np.sin(x), 'y.', ms=30.0, mew=1, mec='r')
    ax.plot(x+0.2, np.sin(x), 'y.', ms=30.0, mew=2, mec='b')


@image_comparison(baseline_images=['bar_tick_label_single',
                                   'bar_tick_label_single'],
                  extensions=['png'])
def test_bar_tick_label_single():
    # From 2516: plot bar with array of string labels for x axis
    ax = plt.gca()
    ax.bar(0, 1, tick_label='0')

    # Reuse testcase from above for a labeled data test
    data = {"a": 0, "b": 1}
    fig = plt.figure()
    ax = fig.add_subplot(111)
    ax = plt.gca()
    ax.bar("a", "b", tick_label='0', data=data)


@cleanup
def test_bar_ticklabel_fail():
    fig, ax = plt.subplots()
    ax.bar([], [])


@image_comparison(baseline_images=['bar_tick_label_multiple'],
                  extensions=['png'])
def test_bar_tick_label_multiple():
    # From 2516: plot bar with array of string labels for x axis
    ax = plt.gca()
    ax.bar([1, 2.5], [1, 2], width=[0.2, 0.5], tick_label=['a', 'b'],
           align='center')


@image_comparison(baseline_images=['barh_tick_label'],
                  extensions=['png'])
def test_barh_tick_label():
    # From 2516: plot barh with array of string labels for y axis
    ax = plt.gca()
    ax.barh([1, 2.5], [1, 2], height=[0.2, 0.5], tick_label=['a', 'b'],
            align='center')


@image_comparison(baseline_images=['hist_log'],
                  remove_text=True)
def test_hist_log():
    data0 = np.linspace(0, 1, 200)**3
    data = np.r_[1-data0, 1+data0]
    fig = plt.figure()
    ax = fig.add_subplot(111)
    ax.hist(data, fill=False, log=True)


@image_comparison(baseline_images=['hist_bar_empty'], remove_text=True,
	extensions=['png'])
def test_hist_bar_empty():
    # From #3886: creating hist from empty dataset raises ValueError
    ax = plt.gca()
    ax.hist([], histtype='bar')

@image_comparison(baseline_images=['hist_step_empty'], remove_text=True,
	extensions=['png'])
def test_hist_step_empty():
    # From #3886: creating hist from empty dataset raises ValueError
    ax = plt.gca()
    ax.hist([], histtype='step')

@image_comparison(baseline_images=['hist_steplog'], remove_text=True, tol=0.05)
def test_hist_steplog():
    np.random.seed(0)
    data = np.random.standard_normal(2000)
    data += -2.0 - np.min(data)
    data_pos = data + 2.1
    data_big = data_pos + 30
    weights = np.ones_like(data) * 1.e-5

    ax = plt.subplot(4, 1, 1)
    plt.hist(data, 100, histtype='stepfilled', log=True)

    ax = plt.subplot(4, 1, 2)
    plt.hist(data_pos, 100, histtype='stepfilled', log=True)

    ax = plt.subplot(4, 1, 3)
    plt.hist(data, 100, weights=weights, histtype='stepfilled', log=True)

    ax = plt.subplot(4, 1, 4)
    plt.hist(data_big, 100, histtype='stepfilled', log=True, orientation='horizontal')


@image_comparison(baseline_images=['hist_step_log_bottom'],
                  remove_text=True, extensions=['png'])
def test_hist_step_log_bottom():
    # check that bottom doesn't get overwritten by the 'minimum' on a
    # log scale histogram (https://github.com/matplotlib/matplotlib/pull/4608)
    np.random.seed(0)
    data = np.random.standard_normal(2000)
    fig = plt.figure()
    ax = fig.add_subplot(111)
    # normal hist (should clip minimum to 1/base)
    ax.hist(data, bins=10, log=True, histtype='stepfilled',
            alpha=0.5, color='b')
    # manual bottom < 1/base (previously buggy, see #4608)
    ax.hist(data, bins=10, log=True, histtype='stepfilled',
            alpha=0.5, color='g', bottom=1e-2)
    # manual bottom > 1/base
    ax.hist(data, bins=10, log=True, histtype='stepfilled',
            alpha=0.5, color='r', bottom=0.5)
    # array bottom with some less than 1/base (should clip to 1/base)
    ax.hist(data, bins=10, log=True, histtype='stepfilled',
            alpha=0.5, color='y', bottom=np.arange(10))
    ax.set_ylim(9e-3, 1e3)


def contour_dat():
    x = np.linspace(-3, 5, 150)
    y = np.linspace(-3, 5, 120)
    z = np.cos(x) + np.sin(y[:, np.newaxis])
    return x, y, z


@image_comparison(baseline_images=['contour_hatching'])
def test_contour_hatching():
    x, y, z = contour_dat()

    fig = plt.figure()
    ax = fig.add_subplot(111)
    cs = ax.contourf(x, y, z, hatches=['-', '/', '\\', '//'],
                     cmap=plt.get_cmap('gray'),
                     extend='both', alpha=0.5)


@image_comparison(baseline_images=['contour_colorbar'])
def test_contour_colorbar():
    x, y, z = contour_dat()

    fig = plt.figure()
    ax = fig.add_subplot(111)
    cs = ax.contourf(x, y, z, levels=np.arange(-1.8, 1.801, 0.2),
                     cmap=plt.get_cmap('RdBu'),
                     vmin=-0.6,
                     vmax=0.6,
                     extend='both')
    cs1 = ax.contour(x, y, z, levels=np.arange(-2.2, -0.599, 0.2),
                     colors=['y'],
                     linestyles='solid',
                     linewidths=2)
    cs2 = ax.contour(x, y, z, levels=np.arange(0.6, 2.2, 0.2),
                     colors=['c'],
                     linewidths=2)
    cbar = fig.colorbar(cs, ax=ax)
    cbar.add_lines(cs1)
    cbar.add_lines(cs2, erase=False)


@image_comparison(baseline_images=['hist2d', 'hist2d'])
def test_hist2d():
    np.random.seed(0)
    # make it not symetric in case we switch x and y axis
    x = np.random.randn(100)*2+5
    y = np.random.randn(100)-2
    fig = plt.figure()
    ax = fig.add_subplot(111)
    ax.hist2d(x, y, bins=10)

    # Reuse testcase from above for a labeled data test
    data = {"x": x, "y": y}
    fig = plt.figure()
    ax = fig.add_subplot(111)
    ax.hist2d("x", "y", bins=10, data=data)


@image_comparison(baseline_images=['hist2d_transpose'])
def test_hist2d_transpose():
    np.random.seed(0)
    # make sure the output from np.histogram is transposed before
    # passing to pcolorfast
    x = np.array([5]*100)
    y = np.random.randn(100)-2
    fig = plt.figure()
    ax = fig.add_subplot(111)
    ax.hist2d(x, y, bins=10)


@image_comparison(baseline_images=['scatter', 'scatter'])
def test_scatter_plot():
    ax = plt.axes()
    data = {"x": [3, 4, 2, 6], "y": [2, 5, 2, 3], "c": ['r', 'y', 'b', 'lime'],
            "s": [24, 15, 19, 29]}

    ax.scatter(data["x"], data["y"], c=data["c"], s=data["s"])

    # Reuse testcase from above for a labeled data test
    ax = plt.axes()
    ax.scatter("x", "y", c="c", s="s", data=data)


@image_comparison(baseline_images=['scatter_marker'], remove_text=True,
                  extensions=['png'])
def test_scatter_marker():
    fig, (ax0, ax1) = plt.subplots(ncols=2)
    ax0.scatter([3, 4, 2, 6], [2, 5, 2, 3],
                c=[(1, 0, 0), 'y', 'b', 'lime'],
                s=[60, 50, 40, 30],
                edgecolors=['k', 'r', 'g', 'b'],
                marker='s')
    ax1.scatter([3, 4, 2, 6], [2, 5, 2, 3],
                c=[(1, 0, 0), 'y', 'b', 'lime'],
                s=[60, 50, 40, 30],
                edgecolors=['k', 'r', 'g', 'b'],
                marker=mmarkers.MarkerStyle('o', fillstyle='top'))


@image_comparison(baseline_images=['scatter_2D'], remove_text=True,
                  extensions=['png'])
def test_scatter_2D():
    x = np.arange(3)
    y = np.arange(2)
    x, y = np.meshgrid(x, y)
    z = x + y
    fig, ax = plt.subplots()
    ax.scatter(x, y, c=z, s=200, edgecolors='face')


@cleanup
def test_as_mpl_axes_api():
    # tests the _as_mpl_axes api
    from matplotlib.projections.polar import PolarAxes
    import matplotlib.axes as maxes

    class Polar(object):
        def __init__(self):
            self.theta_offset = 0

        def _as_mpl_axes(self):
            # implement the matplotlib axes interface
            return PolarAxes, {'theta_offset': self.theta_offset}
    prj = Polar()
    prj2 = Polar()
    prj2.theta_offset = np.pi
    prj3 = Polar()

    # testing axes creation with plt.axes
    ax = plt.axes([0, 0, 1, 1], projection=prj)
    assert type(ax) == PolarAxes, \
        'Expected a PolarAxes, got %s' % type(ax)
    ax_via_gca = plt.gca(projection=prj)
    assert ax_via_gca is ax
    plt.close()

    # testing axes creation with gca
    ax = plt.gca(projection=prj)
    assert type(ax) == maxes._subplots._subplot_classes[PolarAxes], \
        'Expected a PolarAxesSubplot, got %s' % type(ax)
    ax_via_gca = plt.gca(projection=prj)
    assert ax_via_gca is ax
    # try getting the axes given a different polar projection
    ax_via_gca = plt.gca(projection=prj2)
    assert ax_via_gca is not ax
    assert ax.get_theta_offset() == 0, ax.get_theta_offset()
    assert ax_via_gca.get_theta_offset() == np.pi, ax_via_gca.get_theta_offset()
    # try getting the axes given an == (not is) polar projection
    ax_via_gca = plt.gca(projection=prj3)
    assert ax_via_gca is ax
    plt.close()

    # testing axes creation with subplot
    ax = plt.subplot(121, projection=prj)
    assert type(ax) == maxes._subplots._subplot_classes[PolarAxes], \
        'Expected a PolarAxesSubplot, got %s' % type(ax)
    plt.close()


@image_comparison(baseline_images=['log_scales'])
def test_log_scales():
    fig = plt.figure()
    ax = plt.gca()
    plt.plot(np.log(np.linspace(0.1, 100)))
    ax.set_yscale('log', basey=5.5)
    ax.invert_yaxis()
    ax.set_xscale('log', basex=9.0)


@image_comparison(baseline_images=['stackplot_test_image',
                                   'stackplot_test_image'])
def test_stackplot():
    fig = plt.figure()
    x = np.linspace(0, 10, 10)
    y1 = 1.0 * x
    y2 = 2.0 * x + 1
    y3 = 3.0 * x + 2
    ax = fig.add_subplot(1, 1, 1)
    ax.stackplot(x, y1, y2, y3)
    ax.set_xlim((0, 10))
    ax.set_ylim((0, 70))

    # Reuse testcase from above for a labeled data test
    data={"x": x, "y1": y1, "y2": y2, "y3": y3}
    fig = plt.figure()
    ax = fig.add_subplot(1, 1, 1)
    ax.stackplot("x", "y1", "y2", "y3", data=data)
    ax.set_xlim((0, 10))
    ax.set_ylim((0, 70))


@image_comparison(baseline_images=['stackplot_test_baseline'],
                  remove_text=True)
def test_stackplot_baseline():
    np.random.seed(0)

    def layers(n, m):
        def bump(a):
            x = 1 / (.1 + np.random.random())
            y = 2 * np.random.random() - .5
            z = 10 / (.1 + np.random.random())
            for i in range(m):
                w = (i / float(m) - y) * z
                a[i] += x * np.exp(-w * w)
        a = np.zeros((m, n))
        for i in range(n):
            for j in range(5):
                bump(a[:, i])
        return a

    d = layers(3, 100)

    fig = plt.figure()

    plt.subplot(2, 2, 1)
    plt.stackplot(list(xrange(100)), d.T, baseline='zero')

    plt.subplot(2, 2, 2)
    plt.stackplot(list(xrange(100)), d.T, baseline='sym')

    plt.subplot(2, 2, 3)
    plt.stackplot(list(xrange(100)), d.T, baseline='wiggle')

    plt.subplot(2, 2, 4)
    plt.stackplot(list(xrange(100)), d.T, baseline='weighted_wiggle')


@image_comparison(baseline_images=['bxp_baseline'],
                  extensions=['png'],
                  savefig_kwarg={'dpi': 40})
def test_bxp_baseline():
    np.random.seed(937)
    logstats = matplotlib.cbook.boxplot_stats(
        np.random.lognormal(mean=1.25, sigma=1., size=(37, 4))
    )

    fig, ax = plt.subplots()
    ax.set_yscale('log')
    ax.bxp(logstats)


@image_comparison(baseline_images=['bxp_rangewhis'],
                  extensions=['png'],
                  savefig_kwarg={'dpi': 40})
def test_bxp_rangewhis():
    np.random.seed(937)
    logstats = matplotlib.cbook.boxplot_stats(
        np.random.lognormal(mean=1.25, sigma=1., size=(37, 4)),
        whis='range'
    )

    fig, ax = plt.subplots()
    ax.set_yscale('log')
    ax.bxp(logstats)


@image_comparison(baseline_images=['bxp_precentilewhis'],
                  extensions=['png'],
                  savefig_kwarg={'dpi': 40})
def test_bxp_precentilewhis():
    np.random.seed(937)
    logstats = matplotlib.cbook.boxplot_stats(
        np.random.lognormal(mean=1.25, sigma=1., size=(37, 4)),
        whis=[5, 95]
    )

    fig, ax = plt.subplots()
    ax.set_yscale('log')
    ax.bxp(logstats)


@image_comparison(baseline_images=['bxp_with_xlabels'],
                  extensions=['png'],
                  savefig_kwarg={'dpi': 40})
def test_bxp_with_xlabels():
    np.random.seed(937)
    logstats = matplotlib.cbook.boxplot_stats(
        np.random.lognormal(mean=1.25, sigma=1., size=(37, 4))
    )
    for stats, label in zip(logstats, list('ABCD')):
        stats['label'] = label

    fig, ax = plt.subplots()
    ax.set_yscale('log')
    ax.bxp(logstats)


@image_comparison(baseline_images=['bxp_horizontal'],
                  remove_text=True, extensions=['png'],
                  savefig_kwarg={'dpi': 40})
def test_bxp_horizontal():
    np.random.seed(937)
    logstats = matplotlib.cbook.boxplot_stats(
        np.random.lognormal(mean=1.25, sigma=1., size=(37, 4))
    )

    fig, ax = plt.subplots()
    ax.set_xscale('log')
    ax.bxp(logstats, vert=False)


@image_comparison(baseline_images=['bxp_with_ylabels'],
                  extensions=['png'],
                  savefig_kwarg={'dpi': 40})
def test_bxp_with_ylabels():
    np.random.seed(937)
    logstats = matplotlib.cbook.boxplot_stats(
        np.random.lognormal(mean=1.25, sigma=1., size=(37, 4))
    )
    for stats, label in zip(logstats, list('ABCD')):
        stats['label'] = label

    fig, ax = plt.subplots()
    ax.set_xscale('log')
    ax.bxp(logstats, vert=False)


@image_comparison(baseline_images=['bxp_patchartist'],
                  remove_text=True, extensions=['png'],
                  savefig_kwarg={'dpi': 40})
def test_bxp_patchartist():
    np.random.seed(937)
    logstats = matplotlib.cbook.boxplot_stats(
        np.random.lognormal(mean=1.25, sigma=1., size=(37, 4))
    )

    fig, ax = plt.subplots()
    ax.set_yscale('log')
    ax.bxp(logstats, patch_artist=True)


@image_comparison(baseline_images=['bxp_custompatchartist'],
                  remove_text=True, extensions=['png'],
                  savefig_kwarg={'dpi': 40})
def test_bxp_custompatchartist():
    np.random.seed(937)
    logstats = matplotlib.cbook.boxplot_stats(
        np.random.lognormal(mean=1.25, sigma=1., size=(37, 4))
    )

    fig, ax = plt.subplots()
    ax.set_yscale('log')
    boxprops = dict(facecolor='yellow', edgecolor='green', linestyle='dotted')
    ax.bxp(logstats, patch_artist=True, boxprops=boxprops)


@image_comparison(baseline_images=['bxp_customoutlier'],
                  remove_text=True, extensions=['png'],
                  savefig_kwarg={'dpi': 40})
def test_bxp_customoutlier():
    np.random.seed(937)
    logstats = matplotlib.cbook.boxplot_stats(
        np.random.lognormal(mean=1.25, sigma=1., size=(37, 4))
    )

    fig, ax = plt.subplots()
    ax.set_yscale('log')
    flierprops = dict(linestyle='none', marker='d', markerfacecolor='g')
    ax.bxp(logstats, flierprops=flierprops)


@image_comparison(baseline_images=['bxp_withmean_custompoint'],
                  remove_text=True, extensions=['png'],
                  savefig_kwarg={'dpi': 40})
def test_bxp_showcustommean():
    np.random.seed(937)
    logstats = matplotlib.cbook.boxplot_stats(
        np.random.lognormal(mean=1.25, sigma=1., size=(37, 4))
    )

    fig, ax = plt.subplots()
    ax.set_yscale('log')
    meanprops = dict(linestyle='none', marker='d', markerfacecolor='green')
    ax.bxp(logstats, showmeans=True, meanprops=meanprops)


@image_comparison(baseline_images=['bxp_custombox'],
                  remove_text=True, extensions=['png'],
                  savefig_kwarg={'dpi': 40})
def test_bxp_custombox():
    np.random.seed(937)
    logstats = matplotlib.cbook.boxplot_stats(
        np.random.lognormal(mean=1.25, sigma=1., size=(37, 4))
    )

    fig, ax = plt.subplots()
    ax.set_yscale('log')
    boxprops = dict(linestyle='--', color='b', linewidth=3)
    ax.bxp(logstats, boxprops=boxprops)


@image_comparison(baseline_images=['bxp_custommedian'],
                  remove_text=True, extensions=['png'],
                  savefig_kwarg={'dpi': 40})
def test_bxp_custommedian():
    np.random.seed(937)
    logstats = matplotlib.cbook.boxplot_stats(
        np.random.lognormal(mean=1.25, sigma=1., size=(37, 4))
    )

    fig, ax = plt.subplots()
    ax.set_yscale('log')
    medianprops = dict(linestyle='--', color='b', linewidth=3)
    ax.bxp(logstats, medianprops=medianprops)


@image_comparison(baseline_images=['bxp_customcap'],
                  remove_text=True, extensions=['png'],
                  savefig_kwarg={'dpi': 40})
def test_bxp_customcap():
    np.random.seed(937)
    logstats = matplotlib.cbook.boxplot_stats(
        np.random.lognormal(mean=1.25, sigma=1., size=(37, 4))
    )

    fig, ax = plt.subplots()
    ax.set_yscale('log')
    capprops = dict(linestyle='--', color='g', linewidth=3)
    ax.bxp(logstats, capprops=capprops)


@image_comparison(baseline_images=['bxp_customwhisker'],
                  remove_text=True, extensions=['png'],
                  savefig_kwarg={'dpi': 40})
def test_bxp_customwhisker():
    np.random.seed(937)
    logstats = matplotlib.cbook.boxplot_stats(
        np.random.lognormal(mean=1.25, sigma=1., size=(37, 4))
    )

    fig, ax = plt.subplots()
    ax.set_yscale('log')
    whiskerprops = dict(linestyle='-', color='m', linewidth=3)
    ax.bxp(logstats, whiskerprops=whiskerprops)


@image_comparison(baseline_images=['bxp_withnotch'],
                  remove_text=True, extensions=['png'],
                  savefig_kwarg={'dpi': 40})
def test_bxp_shownotches():
    np.random.seed(937)
    logstats = matplotlib.cbook.boxplot_stats(
        np.random.lognormal(mean=1.25, sigma=1., size=(37, 4))
    )

    fig, ax = plt.subplots()
    ax.set_yscale('log')
    ax.bxp(logstats, shownotches=True)


@image_comparison(baseline_images=['bxp_nocaps'],
                  remove_text=True, extensions=['png'],
                  savefig_kwarg={'dpi': 40})
def test_bxp_nocaps():
    np.random.seed(937)
    logstats = matplotlib.cbook.boxplot_stats(
        np.random.lognormal(mean=1.25, sigma=1., size=(37, 4))
    )

    fig, ax = plt.subplots()
    ax.set_yscale('log')
    ax.bxp(logstats, showcaps=False)


@image_comparison(baseline_images=['bxp_nobox'],
                  remove_text=True, extensions=['png'],
                  savefig_kwarg={'dpi': 40})
def test_bxp_nobox():
    np.random.seed(937)
    logstats = matplotlib.cbook.boxplot_stats(
        np.random.lognormal(mean=1.25, sigma=1., size=(37, 4))
    )

    fig, ax = plt.subplots()
    ax.set_yscale('log')
    ax.bxp(logstats, showbox=False)


@image_comparison(baseline_images=['bxp_withmean_point'],
                  remove_text=True, extensions=['png'],
                  savefig_kwarg={'dpi': 40})
def test_bxp_showmean():
    np.random.seed(937)
    logstats = matplotlib.cbook.boxplot_stats(
        np.random.lognormal(mean=1.25, sigma=1., size=(37, 4))
    )

    fig, ax = plt.subplots()
    ax.set_yscale('log')
    ax.bxp(logstats, showmeans=True, meanline=False)


@image_comparison(baseline_images=['bxp_withmean_line'],
                  remove_text=True, extensions=['png'],
                  savefig_kwarg={'dpi': 40})
def test_bxp_showmeanasline():
    np.random.seed(937)
    logstats = matplotlib.cbook.boxplot_stats(
        np.random.lognormal(mean=1.25, sigma=1., size=(37, 4))
    )

    fig, ax = plt.subplots()
    ax.set_yscale('log')
    ax.bxp(logstats, showmeans=True, meanline=True)


@image_comparison(baseline_images=['bxp_scalarwidth'],
                  remove_text=True, extensions=['png'],
                  savefig_kwarg={'dpi': 40})
def test_bxp_scalarwidth():
    np.random.seed(937)
    logstats = matplotlib.cbook.boxplot_stats(
        np.random.lognormal(mean=1.25, sigma=1., size=(37, 4))
    )

    fig, ax = plt.subplots()
    ax.set_yscale('log')
    ax.bxp(logstats, widths=0.25)


@image_comparison(baseline_images=['bxp_customwidths'],
                  remove_text=True, extensions=['png'],
                  savefig_kwarg={'dpi': 40})
def test_bxp_customwidths():
    np.random.seed(937)
    logstats = matplotlib.cbook.boxplot_stats(
        np.random.lognormal(mean=1.25, sigma=1., size=(37, 4))
    )

    fig, ax = plt.subplots()
    ax.set_yscale('log')
    ax.bxp(logstats, widths=[0.10, 0.25, 0.65, 0.85])


@image_comparison(baseline_images=['bxp_custompositions'],
                  remove_text=True, extensions=['png'],
                  savefig_kwarg={'dpi': 40})
def test_bxp_custompositions():
    np.random.seed(937)
    logstats = matplotlib.cbook.boxplot_stats(
        np.random.lognormal(mean=1.25, sigma=1., size=(37, 4))
    )

    fig, ax = plt.subplots()
    ax.set_yscale('log')
    ax.bxp(logstats, positions=[1, 5, 6, 7])


@cleanup
def test_bxp_bad_widths():
    np.random.seed(937)
    logstats = matplotlib.cbook.boxplot_stats(
        np.random.lognormal(mean=1.25, sigma=1., size=(37, 4))
    )

    fig, ax = plt.subplots()
    ax.set_yscale('log')
    assert_raises(ValueError, ax.bxp, logstats, widths=[1])


@cleanup
def test_bxp_bad_positions():
    np.random.seed(937)
    logstats = matplotlib.cbook.boxplot_stats(
        np.random.lognormal(mean=1.25, sigma=1., size=(37, 4))
    )

    fig, ax = plt.subplots()
    ax.set_yscale('log')
    assert_raises(ValueError, ax.bxp, logstats, positions=[2, 3])


@image_comparison(baseline_images=['boxplot', 'boxplot'], tol=1)
def test_boxplot():
    x = np.linspace(-7, 7, 140)
    x = np.hstack([-25, x, 25])
    fig, ax = plt.subplots()

    ax.boxplot([x, x], bootstrap=10000, notch=1)
    ax.set_ylim((-30, 30))

    # Reuse testcase from above for a labeled data test
    data={"x": [x, x]}
    fig, ax = plt.subplots()
    ax.boxplot("x", bootstrap=10000, notch=1, data=data)
    ax.set_ylim((-30, 30))


@image_comparison(baseline_images=['boxplot_sym2'],
                  remove_text=True, extensions=['png'])
def test_boxplot_sym2():
    x = np.linspace(-7, 7, 140)
    x = np.hstack([-25, x, 25])
    fig, [ax1, ax2] = plt.subplots(1, 2)

    ax1.boxplot([x, x], bootstrap=10000, sym='^')
    ax1.set_ylim((-30, 30))

    ax2.boxplot([x, x], bootstrap=10000, sym='g')
    ax2.set_ylim((-30, 30))


@image_comparison(baseline_images=['boxplot_sym'],
                  remove_text=True, extensions=['png'],
                  savefig_kwarg={'dpi': 40})
def test_boxplot_sym():
    x = np.linspace(-7, 7, 140)
    x = np.hstack([-25, x, 25])
    fig, ax = plt.subplots()

    ax.boxplot([x, x], sym='gs')
    ax.set_ylim((-30, 30))


@image_comparison(baseline_images=['boxplot_autorange_whiskers'])
def test_boxplot_autorange_whiskers():
    x = np.ones(140)
    x = np.hstack([0, x, 2])
    fig, ax = plt.subplots()

    ax.boxplot([x, x], bootstrap=10000, notch=1)
    ax.set_ylim((-5, 5))

def _rc_test_bxp_helper(ax, rc_dict):
    x = np.linspace(-7, 7, 140)
    x = np.hstack([-25, x, 25])
    with matplotlib.rc_context(rc_dict):
        ax.boxplot([x, x])
    return ax

@image_comparison(baseline_images=['boxplot_rc_parameters'],
                  savefig_kwarg={'dpi': 100}, remove_text=True, tol=1)
def test_boxplot_rc_parameters():
    fig, ax = plt.subplots(3)

    rc_axis0 = {
        'boxplot.notch':True,
        'boxplot.whiskers': [5, 95],
        'boxplot.bootstrap': 10000,

        'boxplot.flierprops.color': 'b',
        'boxplot.flierprops.marker': 'o',
        'boxplot.flierprops.markerfacecolor': 'g',
        'boxplot.flierprops.markeredgecolor': 'b',
        'boxplot.flierprops.markersize': 5,
        'boxplot.flierprops.linestyle': '--',
        'boxplot.flierprops.linewidth': 2.0,

        'boxplot.boxprops.color': 'r',
        'boxplot.boxprops.linewidth': 2.0,
        'boxplot.boxprops.linestyle': '--',

        'boxplot.capprops.color': 'c',
        'boxplot.capprops.linewidth': 2.0,
        'boxplot.capprops.linestyle': '--',

        'boxplot.medianprops.color': 'k',
        'boxplot.medianprops.linewidth': 2.0,
        'boxplot.medianprops.linestyle': '--',
    }

    rc_axis1 = {
        'boxplot.vertical': False,
        'boxplot.whiskers': 'range',
        'boxplot.patchartist': True,
    }

    rc_axis2 = {
        'boxplot.whiskers': 2.0,
        'boxplot.showcaps': False,
        'boxplot.showbox': False,
        'boxplot.showfliers': False,
        'boxplot.showmeans': True,
        'boxplot.meanline': True,

        'boxplot.meanprops.color': 'c',
        'boxplot.meanprops.linewidth': 2.0,
        'boxplot.meanprops.linestyle': '--',

        'boxplot.whiskerprops.color': 'r',
        'boxplot.whiskerprops.linewidth': 2.0,
        'boxplot.whiskerprops.linestyle': '-.',
    }
    dict_list = [rc_axis0, rc_axis1, rc_axis2]
    for axis, rc_axis in zip(ax, dict_list):
        _rc_test_bxp_helper(axis, rc_axis)

    assert (matplotlib.patches.PathPatch in
            [type(t) for t in ax[1].get_children()])


@image_comparison(baseline_images=['boxplot_with_CIarray'],
                  remove_text=True, extensions=['png'],
                  savefig_kwarg={'dpi': 40})
def test_boxplot_with_CIarray():
    x = np.linspace(-7, 7, 140)
    x = np.hstack([-25, x, 25])
    fig = plt.figure()
    ax = fig.add_subplot(111)
    CIs = np.array([[-1.5, 3.], [-1., 3.5]])

    # show 1 boxplot with mpl medians/conf. interfals, 1 with manual values
    ax.boxplot([x, x], bootstrap=10000, usermedians=[None, 1.0],
               conf_intervals=CIs, notch=1)
    ax.set_ylim((-30, 30))


@image_comparison(baseline_images=['boxplot_no_inverted_whisker'],
                  remove_text=True, extensions=['png'],
                  savefig_kwarg={'dpi': 40})
def test_boxplot_no_weird_whisker():
    x = np.array([3, 9000, 150, 88, 350, 200000, 1400, 960],
                 dtype=np.float64)
    ax1 = plt.axes()
    ax1.boxplot(x)
    ax1.set_yscale('log')
    ax1.yaxis.grid(False, which='minor')
    ax1.xaxis.grid(False)


@cleanup
def test_boxplot_bad_medians_1():
    x = np.linspace(-7, 7, 140)
    x = np.hstack([-25, x, 25])
    fig, ax = plt.subplots()
    assert_raises(ValueError, ax.boxplot, x,  usermedians=[1, 2])


@cleanup
def test_boxplot_bad_medians_2():
    x = np.linspace(-7, 7, 140)
    x = np.hstack([-25, x, 25])
    fig, ax = plt.subplots()
    assert_raises(ValueError, ax.boxplot, [x, x],  usermedians=[[1, 2], [1, 2]])


@cleanup
def test_boxplot_bad_ci_1():
    x = np.linspace(-7, 7, 140)
    x = np.hstack([-25, x, 25])
    fig, ax = plt.subplots()
    assert_raises(ValueError, ax.boxplot, [x, x],
                  conf_intervals=[[1, 2]])


@cleanup
def test_boxplot_bad_ci_2():
    x = np.linspace(-7, 7, 140)
    x = np.hstack([-25, x, 25])
    fig, ax = plt.subplots()
    assert_raises(ValueError, ax.boxplot, [x, x],
                  conf_intervals=[[1, 2], [1]])


@image_comparison(baseline_images=['boxplot_mod_artists_after_plotting'],
                  remove_text=True, extensions=['png'],
                  savefig_kwarg={'dpi': 40})
def test_boxplot_mod_artist_after_plotting():
    x = [0.15, 0.11, 0.06, 0.06, 0.12, 0.56, -0.56]
    fig, ax = plt.subplots()
    bp = ax.boxplot(x, sym="o")
    for key in bp:
        for obj in bp[key]:
            obj.set_color('green')


@image_comparison(baseline_images=['violinplot_vert_baseline',
                                   'violinplot_vert_baseline'],
                  extensions=['png'])
def test_vert_violinplot_baseline():
    # First 9 digits of frac(sqrt(2))
    np.random.seed(414213562)
    data = [np.random.normal(size=100) for i in range(4)]
    ax = plt.axes()
    ax.violinplot(data, positions=range(4), showmeans=0, showextrema=0,
                  showmedians=0)

    # Reuse testcase from above for a labeled data test
    data = {"d": data}
    fig, ax = plt.subplots()
    ax = plt.axes()
    ax.violinplot("d", positions=range(4), showmeans=0, showextrema=0,
                  showmedians=0, data=data)


@image_comparison(baseline_images=['violinplot_vert_showmeans'],
                  extensions=['png'])
def test_vert_violinplot_showmeans():
    ax = plt.axes()
    # First 9 digits of frac(sqrt(3))
    np.random.seed(732050807)
    data = [np.random.normal(size=100) for i in range(4)]
    ax.violinplot(data, positions=range(4), showmeans=1, showextrema=0,
                  showmedians=0)


@image_comparison(baseline_images=['violinplot_vert_showextrema'],
                  extensions=['png'])
def test_vert_violinplot_showextrema():
    ax = plt.axes()
    # First 9 digits of frac(sqrt(5))
    np.random.seed(236067977)
    data = [np.random.normal(size=100) for i in range(4)]
    ax.violinplot(data, positions=range(4), showmeans=0, showextrema=1,
                  showmedians=0)


@image_comparison(baseline_images=['violinplot_vert_showmedians'],
                  extensions=['png'])
def test_vert_violinplot_showmedians():
    ax = plt.axes()
    # First 9 digits of frac(sqrt(7))
    np.random.seed(645751311)
    data = [np.random.normal(size=100) for i in range(4)]
    ax.violinplot(data, positions=range(4), showmeans=0, showextrema=0,
                  showmedians=1)


@image_comparison(baseline_images=['violinplot_vert_showall'],
                  extensions=['png'])
def test_vert_violinplot_showall():
    ax = plt.axes()
    # First 9 digits of frac(sqrt(11))
    np.random.seed(316624790)
    data = [np.random.normal(size=100) for i in range(4)]
    ax.violinplot(data, positions=range(4), showmeans=1, showextrema=1,
                  showmedians=1)


@image_comparison(baseline_images=['violinplot_vert_custompoints_10'],
                  extensions=['png'])
def test_vert_violinplot_custompoints_10():
    ax = plt.axes()
    # First 9 digits of frac(sqrt(13))
    np.random.seed(605551275)
    data = [np.random.normal(size=100) for i in range(4)]
    ax.violinplot(data, positions=range(4), showmeans=0, showextrema=0,
                  showmedians=0, points=10)


@image_comparison(baseline_images=['violinplot_vert_custompoints_200'],
                  extensions=['png'])
def test_vert_violinplot_custompoints_200():
    ax = plt.axes()
    # First 9 digits of frac(sqrt(17))
    np.random.seed(123105625)
    data = [np.random.normal(size=100) for i in range(4)]
    ax.violinplot(data, positions=range(4), showmeans=0, showextrema=0,
                  showmedians=0, points=200)


@image_comparison(baseline_images=['violinplot_horiz_baseline'],
                  extensions=['png'])
def test_horiz_violinplot_baseline():
    ax = plt.axes()
    # First 9 digits of frac(sqrt(19))
    np.random.seed(358898943)
    data = [np.random.normal(size=100) for i in range(4)]
    ax.violinplot(data, positions=range(4), vert=False, showmeans=0,
                  showextrema=0, showmedians=0)


@image_comparison(baseline_images=['violinplot_horiz_showmedians'],
                  extensions=['png'])
def test_horiz_violinplot_showmedians():
    ax = plt.axes()
    # First 9 digits of frac(sqrt(23))
    np.random.seed(795831523)
    data = [np.random.normal(size=100) for i in range(4)]
    ax.violinplot(data, positions=range(4), vert=False, showmeans=0,
                  showextrema=0, showmedians=1)


@image_comparison(baseline_images=['violinplot_horiz_showmeans'],
                  extensions=['png'])
def test_horiz_violinplot_showmeans():
    ax = plt.axes()
    # First 9 digits of frac(sqrt(29))
    np.random.seed(385164807)
    data = [np.random.normal(size=100) for i in range(4)]
    ax.violinplot(data, positions=range(4), vert=False, showmeans=1,
                  showextrema=0, showmedians=0)


@image_comparison(baseline_images=['violinplot_horiz_showextrema'],
                  extensions=['png'])
def test_horiz_violinplot_showextrema():
    ax = plt.axes()
    # First 9 digits of frac(sqrt(31))
    np.random.seed(567764362)
    data = [np.random.normal(size=100) for i in range(4)]
    ax.violinplot(data, positions=range(4), vert=False, showmeans=0,
                  showextrema=1, showmedians=0)


@image_comparison(baseline_images=['violinplot_horiz_showall'],
                  extensions=['png'])
def test_horiz_violinplot_showall():
    ax = plt.axes()
    # First 9 digits of frac(sqrt(37))
    np.random.seed(82762530)
    data = [np.random.normal(size=100) for i in range(4)]
    ax.violinplot(data, positions=range(4), vert=False, showmeans=1,
                  showextrema=1, showmedians=1)


@image_comparison(baseline_images=['violinplot_horiz_custompoints_10'],
                  extensions=['png'])
def test_horiz_violinplot_custompoints_10():
    ax = plt.axes()
    # First 9 digits of frac(sqrt(41))
    np.random.seed(403124237)
    data = [np.random.normal(size=100) for i in range(4)]
    ax.violinplot(data, positions=range(4), vert=False, showmeans=0,
                  showextrema=0, showmedians=0, points=10)


@image_comparison(baseline_images=['violinplot_horiz_custompoints_200'],
                  extensions=['png'])
def test_horiz_violinplot_custompoints_200():
    ax = plt.axes()
    # First 9 digits of frac(sqrt(43))
    np.random.seed(557438524)
    data = [np.random.normal(size=100) for i in range(4)]
    ax.violinplot(data, positions=range(4), vert=False, showmeans=0,
                  showextrema=0, showmedians=0, points=200)


@cleanup
def test_violinplot_bad_positions():
    ax = plt.axes()
    # First 9 digits of frac(sqrt(47))
    np.random.seed(855654600)
    data = [np.random.normal(size=100) for i in range(4)]
    assert_raises(ValueError, ax.violinplot, data, positions=range(5))


@cleanup
def test_violinplot_bad_widths():
    ax = plt.axes()
    # First 9 digits of frac(sqrt(53))
    np.random.seed(280109889)
    data = [np.random.normal(size=100) for i in range(4)]
    assert_raises(ValueError, ax.violinplot, data, positions=range(4),
                  widths=[1, 2, 3])


@cleanup
def test_manage_xticks():
    _, ax = plt.subplots()
    ax.set_xlim(0, 4)
    old_xlim = ax.get_xlim()
    np.random.seed(0)
    y1 = np.random.normal(10, 3, 20)
    y2 = np.random.normal(3, 1, 20)
    ax.boxplot([y1, y2], positions=[1, 2],
               manage_xticks=False)
    new_xlim = ax.get_xlim()
    assert_array_equal(old_xlim, new_xlim)


@image_comparison(baseline_images=['errorbar_basic', 'errorbar_mixed',
                                   'errorbar_basic'])
def test_errorbar():
    x = np.arange(0.1, 4, 0.5)
    y = np.exp(-x)

    yerr = 0.1 + 0.2*np.sqrt(x)
    xerr = 0.1 + yerr

    # First illustrate basic pyplot interface, using defaults where possible.
    fig = plt.figure()
    ax = fig.gca()
    ax.errorbar(x, y, xerr=0.2, yerr=0.4)
    ax.set_title("Simplest errorbars, 0.2 in x, 0.4 in y")

    # Now switch to a more OO interface to exercise more features.
    fig, axs = plt.subplots(nrows=2, ncols=2, sharex=True)
    ax = axs[0, 0]
    # Try a Nx1 shaped error just to check
    ax.errorbar(x, y, yerr=np.reshape(yerr, (len(y), 1)), fmt='o')
    ax.set_title('Vert. symmetric')

    # With 4 subplots, reduce the number of axis ticks to avoid crowding.
    ax.locator_params(nbins=4)

    ax = axs[0, 1]
    ax.errorbar(x, y, xerr=xerr, fmt='o', alpha=0.4)
    ax.set_title('Hor. symmetric w/ alpha')

    ax = axs[1, 0]
    ax.errorbar(x, y, yerr=[yerr, 2*yerr], xerr=[xerr, 2*xerr], fmt='--o')
    ax.set_title('H, V asymmetric')

    ax = axs[1, 1]
    ax.set_yscale('log')
    # Here we have to be careful to keep all y values positive:
    ylower = np.maximum(1e-2, y - yerr)
    yerr_lower = y - ylower

    ax.errorbar(x, y, yerr=[yerr_lower, 2*yerr], xerr=xerr,
                fmt='o', ecolor='g', capthick=2)
    ax.set_title('Mixed sym., log y')

    fig.suptitle('Variable errorbars')


    # Reuse te first testcase from above for a labeled data test
    data = {"x": x, "y": y}
    fig = plt.figure()
    ax = fig.gca()
    ax.errorbar("x", "y", xerr=0.2, yerr=0.4, data=data)
    ax.set_title("Simplest errorbars, 0.2 in x, 0.4 in y")


@cleanup
def test_errorbar_shape():
    fig = plt.figure()
    ax = fig.gca()

    x = np.arange(0.1, 4, 0.5)
    y = np.exp(-x)
    yerr1 = 0.1 + 0.2*np.sqrt(x)
    yerr = np.vstack((yerr1, 2*yerr1)).T
    xerr = 0.1 + yerr

    assert_raises(ValueError, ax.errorbar, x, y, yerr=yerr, fmt='o')
    assert_raises(ValueError, ax.errorbar, x, y, xerr=xerr, fmt='o')
    assert_raises(ValueError, ax.errorbar, x, y, yerr=yerr, xerr=xerr, fmt='o')


@image_comparison(baseline_images=['errorbar_limits'])
def test_errorbar_limits():
    x = np.arange(0.5, 5.5, 0.5)
    y = np.exp(-x)
    xerr = 0.1
    yerr = 0.2
    ls = 'dotted'

    fig = plt.figure()
    ax = fig.add_subplot(1, 1, 1)

    # standard error bars
    plt.errorbar(x, y, xerr=xerr, yerr=yerr, ls=ls, color='blue')

    # including upper limits
    uplims = np.zeros(x.shape)
    uplims[[1, 5, 9]] = True
    plt.errorbar(x, y+0.5, xerr=xerr, yerr=yerr, uplims=uplims, ls=ls,
                 color='green')

    # including lower limits
    lolims = np.zeros(x.shape)
    lolims[[2, 4, 8]] = True
    plt.errorbar(x, y+1.0, xerr=xerr, yerr=yerr, lolims=lolims, ls=ls,
                 color='red')

    # including upper and lower limits
    plt.errorbar(x, y+1.5, marker='o', ms=8, xerr=xerr, yerr=yerr,
                 lolims=lolims, uplims=uplims, ls=ls, color='magenta')

    # including xlower and xupper limits
    xerr = 0.2
    yerr = np.zeros(x.shape) + 0.2
    yerr[[3, 6]] = 0.3
    xlolims = lolims
    xuplims = uplims
    lolims = np.zeros(x.shape)
    uplims = np.zeros(x.shape)
    lolims[[6]] = True
    uplims[[3]] = True
    plt.errorbar(x, y+2.1, marker='o', ms=8, xerr=xerr, yerr=yerr,
                 xlolims=xlolims, xuplims=xuplims, uplims=uplims,
                 lolims=lolims, ls='none', mec='blue', capsize=0,
                 color='cyan')
    ax.set_xlim((0, 5.5))
    ax.set_title('Errorbar upper and lower limits')


@image_comparison(baseline_images=['hist_stacked_stepfilled',
                                   'hist_stacked_stepfilled'])
def test_hist_stacked_stepfilled():
    # make some data
    d1 = np.linspace(1, 3, 20)
    d2 = np.linspace(0, 10, 50)
    fig = plt.figure()
    ax = fig.add_subplot(111)
    ax.hist((d1, d2), histtype="stepfilled", stacked=True)

    # Reuse testcase from above for a labeled data test
    data = {"x": (d1, d2)}
    fig = plt.figure()
    ax = fig.add_subplot(111)
    ax.hist("x", histtype="stepfilled", stacked=True, data=data)


@image_comparison(baseline_images=['hist_offset'])
def test_hist_offset():
    # make some data
    d1 = np.linspace(0, 10, 50)
    d2 = np.linspace(1, 3, 20)
    fig = plt.figure()
    ax = fig.add_subplot(111)
    ax.hist(d1, bottom=5)
    ax.hist(d2, bottom=15)


@image_comparison(baseline_images=['hist_step'], extensions=['png'], remove_text=True)
def test_hist_step():
    # make some data
    d1 = np.linspace(1, 3, 20)
    fig = plt.figure()
    ax = fig.add_subplot(111)
    ax.hist(d1, histtype="step")
    ax.set_ylim(0, 10)
    ax.set_xlim(-1, 5)


@image_comparison(baseline_images=['hist_step_horiz'], extensions=['png'])
def test_hist_step_horiz():
    # make some data
    d1 = np.linspace(0, 10, 50)
    d2 = np.linspace(1, 3, 20)
    fig = plt.figure()
    ax = fig.add_subplot(111)
    ax.hist((d1, d2), histtype="step", orientation="horizontal")


@image_comparison(baseline_images=['hist_stacked_weights'])
def test_hist_stacked_weighted():
    # make some data
    d1 = np.linspace(0, 10, 50)
    d2 = np.linspace(1, 3, 20)
    w1 = np.linspace(0.01, 3.5, 50)
    w2 = np.linspace(0.05, 2., 20)
    fig = plt.figure()
    ax = fig.add_subplot(111)
    ax.hist((d1, d2), weights=(w1, w2), histtype="stepfilled", stacked=True)


@cleanup
def test_stem_args():
    fig = plt.figure()
    ax = fig.add_subplot(1, 1, 1)

    x = list(xrange(10))
    y = list(xrange(10))

    # Test the call signatures
    ax.stem(y)
    ax.stem(x, y)
    ax.stem(x, y, 'r--')
    ax.stem(x, y, 'r--', basefmt='b--')


@cleanup
def test_stem_dates():
    fig, ax = plt.subplots(1, 1)
    from dateutil import parser
    x = parser.parse("2013-9-28 11:00:00")
    y = 100

    x1 = parser.parse("2013-9-28 12:00:00")
    y1 = 200

    ax.stem([x, x1], [y, y1], "*-")


@image_comparison(baseline_images=['hist_stacked_stepfilled_alpha'])
def test_hist_stacked_stepfilled_alpha():
    # make some data
    d1 = np.linspace(1, 3, 20)
    d2 = np.linspace(0, 10, 50)
    fig = plt.figure()
    ax = fig.add_subplot(111)
    ax.hist((d1, d2), histtype="stepfilled", stacked=True, alpha=0.5)


@image_comparison(baseline_images=['hist_stacked_step'])
def test_hist_stacked_step():
    # make some data
    d1 = np.linspace(1, 3, 20)
    d2 = np.linspace(0, 10, 50)
    fig = plt.figure()
    ax = fig.add_subplot(111)
    ax.hist((d1, d2), histtype="step", stacked=True)


@image_comparison(baseline_images=['hist_stacked_normed'])
def test_hist_stacked_normed():
    # make some data
    d1 = np.linspace(1, 3, 20)
    d2 = np.linspace(0, 10, 50)
    fig = plt.figure()
    ax = fig.add_subplot(111)
    ax.hist((d1, d2), stacked=True, normed=True)


@image_comparison(baseline_images=['hist_step_bottom'], extensions=['png'], remove_text=True)
def test_hist_step_bottom():
    # make some data
    d1 = np.linspace(1, 3, 20)
    fig = plt.figure()
    ax = fig.add_subplot(111)
    ax.hist(d1, bottom=np.arange(10), histtype="stepfilled")


@image_comparison(baseline_images=['hist_stacked_bar'])
def test_hist_stacked_bar():
    # make some data
    d = [[100, 100, 100, 100, 200, 320, 450, 80, 20, 600, 310, 800],
         [20, 23, 50, 11, 100, 420], [120, 120, 120, 140, 140, 150, 180],
         [60, 60, 60, 60, 300, 300, 5, 5, 5, 5, 10, 300],
         [555, 555, 555, 30, 30, 30, 30, 30, 100, 100, 100, 100, 30, 30],
         [30, 30, 30, 30, 400, 400, 400, 400, 400, 400, 400, 400]]
    colors = [(0.5759849696758961, 1.0, 0.0), (0.0, 1.0, 0.350624650815206),
              (0.0, 1.0, 0.6549834156005998), (0.0, 0.6569064625276622, 1.0),
              (0.28302699607823545, 0.0, 1.0), (0.6849123462299822, 0.0, 1.0)]
    labels = ['green', 'orange', ' yellow', 'magenta', 'black']
    fig = plt.figure()
    ax = fig.add_subplot(111)
    ax.hist(d, bins=10, histtype='barstacked', align='mid', color=colors, label=labels)
    ax.legend(loc='upper right', bbox_to_anchor=(1.0, 1.0), ncol=1)


@cleanup
def test_hist_emptydata():
    fig = plt.figure()
    ax = fig.add_subplot(111)
    ax.hist([[], range(10), range(10)], histtype="step")


@image_comparison(baseline_images=['transparent_markers'], remove_text=True)
def test_transparent_markers():
    np.random.seed(0)
    data = np.random.random(50)

    fig = plt.figure()
    ax = fig.add_subplot(111)
    ax.plot(data, 'D', mfc='none', markersize=100)


@image_comparison(baseline_images=['rgba_markers'], remove_text=True)
def test_rgba_markers():
    fig, axs = plt.subplots(ncols=2)
    rcolors = [(1, 0, 0, 1), (1, 0, 0, 0.5)]
    bcolors = [(0, 0, 1, 1), (0, 0, 1, 0.5)]
    alphas = [None, 0.2]
    kw = dict(ms=100, mew=20)
    for i, alpha in enumerate(alphas):
        for j, rcolor in enumerate(rcolors):
            for k, bcolor in enumerate(bcolors):
                axs[i].plot(j+1, k+1, 'o', mfc=bcolor, mec=rcolor,
                           alpha=alpha, **kw)
                axs[i].plot(j+1, k+3, 'x', mec=rcolor, alpha=alpha, **kw)
    for ax in axs:
        ax.axis([-1, 4, 0, 5])

@image_comparison(baseline_images=['mollweide_grid'], remove_text=True)
def test_mollweide_grid():
    # test that both horizontal and vertical gridlines appear on the Mollweide
    # projection
    fig = plt.figure()
    ax = fig.add_subplot(111, projection='mollweide')
    ax.grid()


@cleanup
def test_mollweide_forward_inverse_closure():
    # test that the round-trip Mollweide forward->inverse transformation is an
    # approximate identity
    fig = plt.figure()
    ax = fig.add_subplot(111, projection='mollweide')

    # set up 1-degree grid in longitude, latitude
    lon = np.linspace(-np.pi, np.pi, 360)
    lat = np.linspace(-np.pi / 2.0, np.pi / 2.0, 180)
    lon, lat = np.meshgrid(lon, lat)
    ll = np.vstack((lon.flatten(), lat.flatten())).T

    # perform forward transform
    xy = ax.transProjection.transform(ll)

    # perform inverse transform
    ll2 = ax.transProjection.inverted().transform(xy)

    # compare
    np.testing.assert_array_almost_equal(ll, ll2, 3)


@cleanup
def test_mollweide_inverse_forward_closure():
    # test that the round-trip Mollweide inverse->forward transformation is an
    # approximate identity
    fig = plt.figure()
    ax = fig.add_subplot(111, projection='mollweide')

    # set up grid in x, y
    x = np.linspace(0, 1, 500)
    x, y = np.meshgrid(x, x)
    xy = np.vstack((x.flatten(), y.flatten())).T

    # perform inverse transform
    ll = ax.transProjection.inverted().transform(xy)

    # perform forward transform
    xy2 = ax.transProjection.transform(ll)

    # compare
    np.testing.assert_array_almost_equal(xy, xy2, 3)


@image_comparison(baseline_images=['test_alpha'], remove_text=True)
def test_alpha():
    np.random.seed(0)
    data = np.random.random(50)

    fig = plt.figure()
    ax = fig.add_subplot(111)

    # alpha=.5 markers, solid line
    ax.plot(data, '-D', color=[1, 0, 0], mfc=[1, 0, 0, .5],
            markersize=20, lw=10)

    # everything solid by kwarg
    ax.plot(data + 2, '-D', color=[1, 0, 0, .5], mfc=[1, 0, 0, .5],
            markersize=20, lw=10,
            alpha=1)

    # everything alpha=.5 by kwarg
    ax.plot(data + 4, '-D', color=[1, 0, 0], mfc=[1, 0, 0],
            markersize=20, lw=10,
            alpha=.5)

    # everything alpha=.5 by colors
    ax.plot(data + 6, '-D', color=[1, 0, 0, .5], mfc=[1, 0, 0, .5],
            markersize=20, lw=10)

    # alpha=.5 line, solid markers
    ax.plot(data + 8, '-D', color=[1, 0, 0, .5], mfc=[1, 0, 0],
            markersize=20, lw=10)


@image_comparison(baseline_images=['eventplot', 'eventplot'], remove_text=True)
def test_eventplot():
    '''
    test that eventplot produces the correct output
    '''
    np.random.seed(0)

    data1 = np.random.random([32, 20]).tolist()
    data2 = np.random.random([6, 20]).tolist()
    data = data1 + data2
    num_datasets = len(data)

    colors1 = [[0, 1, .7]] * len(data1)
    colors2 = [[1, 0, 0],
               [0, 1, 0],
               [0, 0, 1],
               [1, .75, 0],
               [1, 0, 1],
               [0, 1, 1]]
    colors = colors1 + colors2

    lineoffsets1 = 12 + np.arange(0, len(data1)) * .33
    lineoffsets2 = [-15, -3, 1, 1.5, 6, 10]
    lineoffsets = lineoffsets1.tolist() + lineoffsets2

    linelengths1 = [.33] * len(data1)
    linelengths2 = [5, 2, 1, 1, 3, 1.5]
    linelengths = linelengths1 + linelengths2

    fig = plt.figure()
    axobj = fig.add_subplot(111)
    colls = axobj.eventplot(data, colors=colors, lineoffsets=lineoffsets,
                            linelengths=linelengths)

    num_collections = len(colls)
    np.testing.assert_equal(num_collections, num_datasets)

    # Reuse testcase from above for a labeled data test
    data = {"pos": data, "c": colors, "lo": lineoffsets, "ll": linelengths}
    fig = plt.figure()
    axobj = fig.add_subplot(111)
    colls = axobj.eventplot("pos", colors="c", lineoffsets="lo",
                            linelengths="ll", data=data)
    num_collections = len(colls)
    np.testing.assert_equal(num_collections, num_datasets)


@image_comparison(baseline_images=['test_eventplot_defaults'], extensions=['png'], remove_text=True)
def test_eventplot_defaults():
    '''
    test that eventplot produces the correct output given the default params
    (see bug #3728)
    '''
    np.random.seed(0)

    data1 = np.random.random([32, 20]).tolist()
    data2 = np.random.random([6, 20]).tolist()
    data = data1 + data2

    fig = plt.figure()
    axobj = fig.add_subplot(111)
    colls = axobj.eventplot(data)


@image_comparison(baseline_images=['test_eventplot_problem_kwargs'], extensions=['png'], remove_text=True)
def test_eventplot_problem_kwargs():
    '''
    test that 'singular' versions of LineCollection props raise an
    IgnoredKeywordWarning rather than overriding the 'plural' versions (e.g.
    to prevent 'color' from overriding 'colors', see issue #4297)
    '''
    np.random.seed(0)

    data1 = np.random.random([20]).tolist()
    data2 = np.random.random([10]).tolist()
    data = [data1, data2]

    fig = plt.figure()
    axobj = fig.add_subplot(111)

    with warnings.catch_warnings(record=True) as w:
        colls = axobj.eventplot(data,
                                colors=['r', 'b'],
                                color=['c', 'm'],
                                linewidths=[2, 1],
                                linewidth=[1, 2],
                                linestyles=['solid', 'dashed'],
                                linestyle=['dashdot', 'dotted'])

        # check that three IgnoredKeywordWarnings were raised
        assert_equal(len(w), 3)
        assert_true(all(issubclass(wi.category, IgnoredKeywordWarning)
                    for wi in w))


@cleanup
def test_empty_eventplot():
    fig, ax = plt.subplots(1, 1)
    ax.eventplot([[]], colors=[(0.0, 0.0, 0.0, 0.0)])
    plt.draw()


@image_comparison(baseline_images=['marker_styles'], extensions=['png'], remove_text=True)
def test_marker_styles():
    fig = plt.figure()
    ax = fig.add_subplot(111)
    for y, marker in enumerate(sorted(matplotlib.markers.MarkerStyle.markers.keys(),
                                      key=lambda x: str(type(x))+str(x))):
        ax.plot((y % 2)*5 + np.arange(10)*10, np.ones(10)*10*y, linestyle='', marker=marker,
                markersize=10+y/5, label=marker)


@image_comparison(baseline_images=['rc_markerfill'], extensions=['png'])
def test_markers_fillstyle_rcparams():
    fig, ax = plt.subplots()
    x = np.arange(7)
    for idx, (style, marker) in enumerate(
        [('top', 's'), ('bottom', 'o'), ('none', '^')]):
        matplotlib.rcParams['markers.fillstyle'] = style
        ax.plot(x+idx, marker=marker)


@image_comparison(baseline_images=['vertex_markers'], extensions=['png'],
                  remove_text=True)
def test_vertex_markers():
    data = list(xrange(10))
    marker_as_tuple = ((-1, -1), (1, -1), (1, 1), (-1, 1))
    marker_as_list = [(-1, -1), (1, -1), (1, 1), (-1, 1)]
    fig = plt.figure()
    ax = fig.add_subplot(111)
    ax.plot(data, linestyle='', marker=marker_as_tuple, mfc='k')
    ax.plot(data[::-1], linestyle='', marker=marker_as_list, mfc='b')
    ax.set_xlim([-1, 10])
    ax.set_ylim([-1, 10])


@image_comparison(baseline_images=['vline_hline_zorder',
                                   'errorbar_zorder'])
def test_eb_line_zorder():
    x = list(xrange(10))

    # First illustrate basic pyplot interface, using defaults where possible.
    fig = plt.figure()
    ax = fig.gca()
    ax.plot(x, lw=10, zorder=5)
    ax.axhline(1, color='red', lw=10, zorder=1)
    ax.axhline(5, color='green', lw=10, zorder=10)
    ax.axvline(7, color='m', lw=10, zorder=7)
    ax.axvline(2, color='k', lw=10, zorder=3)

    ax.set_title("axvline and axhline zorder test")

    # Now switch to a more OO interface to exercise more features.
    fig = plt.figure()
    ax = fig.gca()
    x = list(xrange(10))
    y = np.zeros(10)
    yerr = list(xrange(10))
    ax.errorbar(x, y, yerr=yerr, zorder=5, lw=5, color='r')
    for j in range(10):
        ax.axhline(j, lw=5, color='k', zorder=j)
        ax.axhline(-j, lw=5, color='k', zorder=j)

    ax.set_title("errorbar zorder test")


@image_comparison(baseline_images=['step_linestyle', 'step_linestyle'],
                  remove_text=True)
def test_step_linestyle():
    x = y = np.arange(10)

    # First illustrate basic pyplot interface, using defaults where possible.
    fig, ax_lst = plt.subplots(2, 2)
    ax_lst = ax_lst.flatten()

    ln_styles = ['-', '--', '-.', ':']

    for ax, ls in zip(ax_lst, ln_styles):
        ax.step(x, y, lw=5, linestyle=ls, where='pre')
        ax.step(x, y + 1, lw=5, linestyle=ls, where='mid')
        ax.step(x, y + 2, lw=5, linestyle=ls, where='post')
        ax.set_xlim([-1, 5])
        ax.set_ylim([-1, 7])

    # Reuse testcase from above for a labeled data test
    data = {"x": x, "y": y, "y1": y+1, "y2": y+2}
    fig, ax_lst = plt.subplots(2, 2)
    ax_lst = ax_lst.flatten()
    ln_styles = ['-', '--', '-.', ':']
    for ax, ls in zip(ax_lst, ln_styles):
        ax.step("x", "y", lw=5, linestyle=ls, where='pre', data=data)
        ax.step("x", "y1", lw=5, linestyle=ls, where='mid', data=data)
        ax.step("x", "y2", lw=5, linestyle=ls, where='post', data=data)
        ax.set_xlim([-1, 5])
        ax.set_ylim([-1, 7])


@image_comparison(baseline_images=['mixed_collection'], remove_text=True)
def test_mixed_collection():
    from matplotlib import patches
    from matplotlib import collections

    x = list(xrange(10))

    # First illustrate basic pyplot interface, using defaults where possible.
    fig = plt.figure()
    ax = fig.add_subplot(1, 1, 1)

    c = patches.Circle((8, 8), radius=4, facecolor='none', edgecolor='green')

    # PDF can optimize this one
    p1 = collections.PatchCollection([c], match_original=True)
    p1.set_offsets([[0, 0], [24, 24]])
    p1.set_linewidths([1, 5])

    # PDF can't optimize this one, because the alpha of the edge changes
    p2 = collections.PatchCollection([c], match_original=True)
    p2.set_offsets([[48, 0], [-32, -16]])
    p2.set_linewidths([1, 5])
    p2.set_edgecolors([[0, 0, 0.1, 1.0], [0, 0, 0.1, 0.5]])

    ax.patch.set_color('0.5')
    ax.add_collection(p1)
    ax.add_collection(p2)

    ax.set_xlim(0, 16)
    ax.set_ylim(0, 16)


@cleanup
def test_subplot_key_hash():
    ax = plt.subplot(np.float64(5.5), np.int64(1), np.float64(1.2))
    ax.twinx()
    assert_equal((5, 1, 0, None), ax.get_subplotspec().get_geometry())


@image_comparison(baseline_images=['specgram_freqs',
                                   'specgram_freqs_linear'],
                  remove_text=True, extensions=['png'], tol=0.01)
def test_specgram_freqs():
    '''test axes.specgram in default (psd) mode with sinusoidal stimuli'''
    n = 10000
    Fs = 100.

    fstims1 = [Fs/4, Fs/5, Fs/11]
    fstims2 = [Fs/4.7, Fs/5.6, Fs/11.9]

    NFFT = int(1000 * Fs / min(fstims1 + fstims2))
    noverlap = int(NFFT / 2)
    pad_to = int(2 ** np.ceil(np.log2(NFFT)))

    x = np.arange(0, n, 1/Fs)

    y1 = np.zeros(x.size)
    y2 = np.zeros(x.size)
    for fstim1, fstim2 in zip(fstims1, fstims2):
        y1 += np.sin(fstim1 * x * np.pi * 2)
        y2 += np.sin(fstim2 * x * np.pi * 2)
    y = np.hstack([y1, y2])

    fig1 = plt.figure()
    fig2 = plt.figure()

    ax11 = fig1.add_subplot(3, 1, 1)
    ax12 = fig1.add_subplot(3, 1, 2)
    ax13 = fig1.add_subplot(3, 1, 3)

    ax21 = fig2.add_subplot(3, 1, 1)
    ax22 = fig2.add_subplot(3, 1, 2)
    ax23 = fig2.add_subplot(3, 1, 3)

    spec11 = ax11.specgram(y, NFFT=NFFT, Fs=Fs, noverlap=noverlap,
                           pad_to=pad_to, sides='default')
    spec12 = ax12.specgram(y, NFFT=NFFT, Fs=Fs, noverlap=noverlap,
                           pad_to=pad_to, sides='onesided')
    spec13 = ax13.specgram(y, NFFT=NFFT, Fs=Fs, noverlap=noverlap,
                           pad_to=pad_to, sides='twosided')

    spec21 = ax21.specgram(y, NFFT=NFFT, Fs=Fs, noverlap=noverlap,
                           pad_to=pad_to, sides='default',
                           scale='linear', norm=matplotlib.colors.LogNorm())
    spec22 = ax22.specgram(y, NFFT=NFFT, Fs=Fs, noverlap=noverlap,
                           pad_to=pad_to, sides='onesided',
                           scale='linear', norm=matplotlib.colors.LogNorm())
    spec23 = ax23.specgram(y, NFFT=NFFT, Fs=Fs, noverlap=noverlap,
                           pad_to=pad_to, sides='twosided',
                           scale='linear', norm=matplotlib.colors.LogNorm())


@image_comparison(baseline_images=['specgram_noise',
                                   'specgram_noise_linear'],
                  remove_text=True, extensions=['png'], tol=0.01)
def test_specgram_noise():
    '''test axes.specgram in default (psd) mode with noise stimuli'''
    np.random.seed(0)

    n = 10000
    Fs = 100.

    NFFT = int(1000 * Fs / 11)
    noverlap = int(NFFT / 2)
    pad_to = int(2 ** np.ceil(np.log2(NFFT)))

    y1 = np.random.standard_normal(n)
    y2 = np.random.rand(n)
    y = np.hstack([y1, y2])

    fig1 = plt.figure()
    fig2 = plt.figure()

    ax11 = fig1.add_subplot(3, 1, 1)
    ax12 = fig1.add_subplot(3, 1, 2)
    ax13 = fig1.add_subplot(3, 1, 3)

    ax21 = fig2.add_subplot(3, 1, 1)
    ax22 = fig2.add_subplot(3, 1, 2)
    ax23 = fig2.add_subplot(3, 1, 3)

    spec11 = ax11.specgram(y, NFFT=NFFT, Fs=Fs, noverlap=noverlap,
                           pad_to=pad_to, sides='default')
    spec12 = ax12.specgram(y, NFFT=NFFT, Fs=Fs, noverlap=noverlap,
                           pad_to=pad_to, sides='onesided')
    spec13 = ax13.specgram(y, NFFT=NFFT, Fs=Fs, noverlap=noverlap,
                           pad_to=pad_to, sides='twosided')

    spec21 = ax21.specgram(y, NFFT=NFFT, Fs=Fs, noverlap=noverlap,
                           pad_to=pad_to, sides='default',
                           scale='linear', norm=matplotlib.colors.LogNorm())
    spec22 = ax22.specgram(y, NFFT=NFFT, Fs=Fs, noverlap=noverlap,
                           pad_to=pad_to, sides='onesided',
                           scale='linear', norm=matplotlib.colors.LogNorm())
    spec23 = ax23.specgram(y, NFFT=NFFT, Fs=Fs, noverlap=noverlap,
                           pad_to=pad_to, sides='twosided',
                           scale='linear', norm=matplotlib.colors.LogNorm())


@image_comparison(baseline_images=['specgram_magnitude_freqs',
                                   'specgram_magnitude_freqs_linear'],
                  remove_text=True, extensions=['png'], tol=0.01)
def test_specgram_magnitude_freqs():
    '''test axes.specgram in magnitude mode with sinusoidal stimuli'''
    n = 10000
    Fs = 100.

    fstims1 = [Fs/4, Fs/5, Fs/11]
    fstims2 = [Fs/4.7, Fs/5.6, Fs/11.9]

    NFFT = int(1000 * Fs / min(fstims1 + fstims2))
    noverlap = int(NFFT / 2)
    pad_to = int(2 ** np.ceil(np.log2(NFFT)))

    x = np.arange(0, n, 1/Fs)

    y1 = np.zeros(x.size)
    y2 = np.zeros(x.size)
    for i, (fstim1, fstim2) in enumerate(zip(fstims1, fstims2)):
        y1 += np.sin(fstim1 * x * np.pi * 2)
        y2 += np.sin(fstim2 * x * np.pi * 2)
        y1[-1] = y1[-1]/y1[-1]
        y2[-1] = y2[-1]/y2[-1]
    y = np.hstack([y1, y2])

    fig1 = plt.figure()
    fig2 = plt.figure()

    ax11 = fig1.add_subplot(3, 1, 1)
    ax12 = fig1.add_subplot(3, 1, 2)
    ax13 = fig1.add_subplot(3, 1, 3)

    ax21 = fig2.add_subplot(3, 1, 1)
    ax22 = fig2.add_subplot(3, 1, 2)
    ax23 = fig2.add_subplot(3, 1, 3)

    spec11 = ax11.specgram(y, NFFT=NFFT, Fs=Fs, noverlap=noverlap,
                           pad_to=pad_to, sides='default', mode='magnitude')
    spec12 = ax12.specgram(y, NFFT=NFFT, Fs=Fs, noverlap=noverlap,
                           pad_to=pad_to, sides='onesided', mode='magnitude')
    spec13 = ax13.specgram(y, NFFT=NFFT, Fs=Fs, noverlap=noverlap,
                           pad_to=pad_to, sides='twosided', mode='magnitude')

    spec21 = ax21.specgram(y, NFFT=NFFT, Fs=Fs, noverlap=noverlap,
                           pad_to=pad_to, sides='default', mode='magnitude',
                           scale='linear', norm=matplotlib.colors.LogNorm())
    spec22 = ax22.specgram(y, NFFT=NFFT, Fs=Fs, noverlap=noverlap,
                           pad_to=pad_to, sides='onesided', mode='magnitude',
                           scale='linear', norm=matplotlib.colors.LogNorm())
    spec23 = ax23.specgram(y, NFFT=NFFT, Fs=Fs, noverlap=noverlap,
                           pad_to=pad_to, sides='twosided', mode='magnitude',
                           scale='linear', norm=matplotlib.colors.LogNorm())


@image_comparison(baseline_images=['specgram_magnitude_noise',
                                   'specgram_magnitude_noise_linear'],
                  remove_text=True, extensions=['png'])
def test_specgram_magnitude_noise():
    '''test axes.specgram in magnitude mode with noise stimuli'''
    np.random.seed(0)

    n = 10000
    Fs = 100.

    NFFT = int(1000 * Fs / 11)
    noverlap = int(NFFT / 2)
    pad_to = int(2 ** np.ceil(np.log2(NFFT)))

    y1 = np.random.standard_normal(n)
    y2 = np.random.rand(n)
    y = np.hstack([y1, y2])

    fig1 = plt.figure()
    fig2 = plt.figure()

    ax11 = fig1.add_subplot(3, 1, 1)
    ax12 = fig1.add_subplot(3, 1, 2)
    ax13 = fig1.add_subplot(3, 1, 3)

    ax21 = fig2.add_subplot(3, 1, 1)
    ax22 = fig2.add_subplot(3, 1, 2)
    ax23 = fig2.add_subplot(3, 1, 3)

    spec11 = ax11.specgram(y, NFFT=NFFT, Fs=Fs, noverlap=noverlap,
                           pad_to=pad_to, sides='default', mode='magnitude')
    spec12 = ax12.specgram(y, NFFT=NFFT, Fs=Fs, noverlap=noverlap,
                           pad_to=pad_to, sides='onesided', mode='magnitude')
    spec13 = ax13.specgram(y, NFFT=NFFT, Fs=Fs, noverlap=noverlap,
                           pad_to=pad_to, sides='twosided', mode='magnitude')

    spec21 = ax21.specgram(y, NFFT=NFFT, Fs=Fs, noverlap=noverlap,
                           pad_to=pad_to, sides='default', mode='magnitude',
                           scale='linear', norm=matplotlib.colors.LogNorm())
    spec22 = ax22.specgram(y, NFFT=NFFT, Fs=Fs, noverlap=noverlap,
                           pad_to=pad_to, sides='onesided', mode='magnitude',
                           scale='linear', norm=matplotlib.colors.LogNorm())
    spec23 = ax23.specgram(y, NFFT=NFFT, Fs=Fs, noverlap=noverlap,
                           pad_to=pad_to, sides='twosided', mode='magnitude',
                           scale='linear', norm=matplotlib.colors.LogNorm())


@image_comparison(baseline_images=['specgram_angle_freqs'],
                  remove_text=True, extensions=['png'])
def test_specgram_angle_freqs():
    '''test axes.specgram in angle mode with sinusoidal stimuli'''
    n = 10000
    Fs = 100.

    fstims1 = [Fs/4, Fs/5, Fs/11]
    fstims2 = [Fs/4.7, Fs/5.6, Fs/11.9]

    NFFT = int(1000 * Fs / min(fstims1 + fstims2))
    noverlap = int(NFFT / 2)
    pad_to = int(2 ** np.ceil(np.log2(NFFT)))

    x = np.arange(0, n, 1/Fs)

    y1 = np.zeros(x.size)
    y2 = np.zeros(x.size)
    for i, (fstim1, fstim2) in enumerate(zip(fstims1, fstims2)):
        y1 += np.sin(fstim1 * x * np.pi * 2)
        y2 += np.sin(fstim2 * x * np.pi * 2)
        y1[-1] = y1[-1]/y1[-1]
        y2[-1] = y2[-1]/y2[-1]
    y = np.hstack([y1, y2])

    fig1 = plt.figure()

    ax11 = fig1.add_subplot(3, 1, 1)
    ax12 = fig1.add_subplot(3, 1, 2)
    ax13 = fig1.add_subplot(3, 1, 3)

    ax11.hold(True)
    ax12.hold(True)
    ax13.hold(True)

    spec11 = ax11.specgram(y, NFFT=NFFT, Fs=Fs, noverlap=noverlap,
                           pad_to=pad_to, sides='default', mode='angle')
    spec12 = ax12.specgram(y, NFFT=NFFT, Fs=Fs, noverlap=noverlap,
                           pad_to=pad_to, sides='onesided', mode='angle')
    spec13 = ax13.specgram(y, NFFT=NFFT, Fs=Fs, noverlap=noverlap,
                           pad_to=pad_to, sides='twosided', mode='angle')

    assert_raises(ValueError, ax11.specgram, y, NFFT=NFFT, Fs=Fs,
                  noverlap=noverlap, pad_to=pad_to, sides='default',
                  mode='phase', scale='dB')

    assert_raises(ValueError, ax12.specgram, y, NFFT=NFFT, Fs=Fs,
                  noverlap=noverlap, pad_to=pad_to, sides='onesided',
                  mode='phase', scale='dB')

    assert_raises(ValueError, ax13.specgram, y, NFFT=NFFT, Fs=Fs,
                  noverlap=noverlap, pad_to=pad_to, sides='twosided',
                  mode='phase', scale='dB')


@image_comparison(baseline_images=['specgram_angle_noise'],
                  remove_text=True, extensions=['png'])
def test_specgram_noise_angle():
    '''test axes.specgram in angle mode with noise stimuli'''
    np.random.seed(0)

    n = 10000
    Fs = 100.

    NFFT = int(1000 * Fs / 11)
    noverlap = int(NFFT / 2)
    pad_to = int(2 ** np.ceil(np.log2(NFFT)))

    y1 = np.random.standard_normal(n)
    y2 = np.random.rand(n)
    y = np.hstack([y1, y2])

    fig1 = plt.figure()

    ax11 = fig1.add_subplot(3, 1, 1)
    ax12 = fig1.add_subplot(3, 1, 2)
    ax13 = fig1.add_subplot(3, 1, 3)

    ax11.hold(True)
    ax12.hold(True)
    ax13.hold(True)

    spec11 = ax11.specgram(y, NFFT=NFFT, Fs=Fs, noverlap=noverlap,
                           pad_to=pad_to, sides='default', mode='angle')
    spec12 = ax12.specgram(y, NFFT=NFFT, Fs=Fs, noverlap=noverlap,
                           pad_to=pad_to, sides='onesided', mode='angle')
    spec13 = ax13.specgram(y, NFFT=NFFT, Fs=Fs, noverlap=noverlap,
                           pad_to=pad_to, sides='twosided', mode='angle')

    assert_raises(ValueError, ax11.specgram, y, NFFT=NFFT, Fs=Fs,
                  noverlap=noverlap, pad_to=pad_to, sides='default',
                  mode='phase', scale='dB')

    assert_raises(ValueError, ax12.specgram, y, NFFT=NFFT, Fs=Fs,
                  noverlap=noverlap, pad_to=pad_to, sides='onesided',
                  mode='phase', scale='dB')

    assert_raises(ValueError, ax13.specgram, y, NFFT=NFFT, Fs=Fs,
                  noverlap=noverlap, pad_to=pad_to, sides='twosided',
                  mode='phase', scale='dB')


@image_comparison(baseline_images=['specgram_phase_freqs'],
                  remove_text=True, extensions=['png'])
def test_specgram_freqs_phase():
    '''test axes.specgram in phase mode with sinusoidal stimuli'''
    n = 10000
    Fs = 100.

    fstims1 = [Fs/4, Fs/5, Fs/11]
    fstims2 = [Fs/4.7, Fs/5.6, Fs/11.9]

    NFFT = int(1000 * Fs / min(fstims1 + fstims2))
    noverlap = int(NFFT / 2)
    pad_to = int(2 ** np.ceil(np.log2(NFFT)))

    x = np.arange(0, n, 1/Fs)

    y1 = np.zeros(x.size)
    y2 = np.zeros(x.size)
    for i, (fstim1, fstim2) in enumerate(zip(fstims1, fstims2)):
        y1 += np.sin(fstim1 * x * np.pi * 2)
        y2 += np.sin(fstim2 * x * np.pi * 2)
        y1[-1] = y1[-1]/y1[-1]
        y2[-1] = y2[-1]/y2[-1]
    y = np.hstack([y1, y2])

    fig1 = plt.figure()

    ax11 = fig1.add_subplot(3, 1, 1)
    ax12 = fig1.add_subplot(3, 1, 2)
    ax13 = fig1.add_subplot(3, 1, 3)

    ax11.hold(True)
    ax12.hold(True)
    ax13.hold(True)

    spec11 = ax11.specgram(y, NFFT=NFFT, Fs=Fs, noverlap=noverlap,
                           pad_to=pad_to, sides='default', mode='phase')
    spec12 = ax12.specgram(y, NFFT=NFFT, Fs=Fs, noverlap=noverlap,
                           pad_to=pad_to, sides='onesided', mode='phase')
    spec13 = ax13.specgram(y, NFFT=NFFT, Fs=Fs, noverlap=noverlap,
                           pad_to=pad_to, sides='twosided', mode='phase')

    assert_raises(ValueError, ax11.specgram, y, NFFT=NFFT, Fs=Fs,
                  noverlap=noverlap, pad_to=pad_to, sides='default',
                  mode='phase', scale='dB')

    assert_raises(ValueError, ax12.specgram, y, NFFT=NFFT, Fs=Fs,
                  noverlap=noverlap, pad_to=pad_to, sides='onesided',
                  mode='phase', scale='dB')

    assert_raises(ValueError, ax13.specgram, y, NFFT=NFFT, Fs=Fs,
                  noverlap=noverlap, pad_to=pad_to, sides='twosided',
                  mode='phase', scale='dB')


@image_comparison(baseline_images=['specgram_phase_noise'],
                  remove_text=True, extensions=['png'])
def test_specgram_noise_phase():
    '''test axes.specgram in phase mode with noise stimuli'''
    np.random.seed(0)

    n = 10000
    Fs = 100.

    NFFT = int(1000 * Fs / 11)
    noverlap = int(NFFT / 2)
    pad_to = int(2 ** np.ceil(np.log2(NFFT)))

    y1 = np.random.standard_normal(n)
    y2 = np.random.rand(n)
    y = np.hstack([y1, y2])

    fig1 = plt.figure()

    ax11 = fig1.add_subplot(3, 1, 1)
    ax12 = fig1.add_subplot(3, 1, 2)
    ax13 = fig1.add_subplot(3, 1, 3)

    ax11.hold(True)
    ax12.hold(True)
    ax13.hold(True)

    spec11 = ax11.specgram(y, NFFT=NFFT, Fs=Fs, noverlap=noverlap,
                           pad_to=pad_to, sides='default',
                           mode='phase', )
    spec12 = ax12.specgram(y, NFFT=NFFT, Fs=Fs, noverlap=noverlap,
                           pad_to=pad_to, sides='onesided',
                           mode='phase', )
    spec13 = ax13.specgram(y, NFFT=NFFT, Fs=Fs, noverlap=noverlap,
                           pad_to=pad_to, sides='twosided',
                           mode='phase', )

    assert_raises(ValueError, ax11.specgram, y, NFFT=NFFT, Fs=Fs,
                  noverlap=noverlap, pad_to=pad_to, sides='default',
                  mode='phase', scale='dB')

    assert_raises(ValueError, ax12.specgram, y, NFFT=NFFT, Fs=Fs,
                  noverlap=noverlap, pad_to=pad_to, sides='onesided',
                  mode='phase', scale='dB')

    assert_raises(ValueError, ax13.specgram, y, NFFT=NFFT, Fs=Fs,
                  noverlap=noverlap, pad_to=pad_to, sides='twosided',
                  mode='phase', scale='dB')


@image_comparison(baseline_images=['psd_freqs'], remove_text=True,
                  extensions=['png'])
def test_psd_freqs():
    '''test axes.psd with sinusoidal stimuli'''
    n = 10000
    Fs = 100.

    fstims1 = [Fs/4, Fs/5, Fs/11]
    fstims2 = [Fs/4.7, Fs/5.6, Fs/11.9]

    NFFT = int(1000 * Fs / min(fstims1 + fstims2))
    noverlap = int(NFFT / 2)
    pad_to = int(2 ** np.ceil(np.log2(NFFT)))

    x = np.arange(0, n, 1/Fs)

    y1 = np.zeros(x.size)
    y2 = np.zeros(x.size)
    for fstim1, fstim2 in zip(fstims1, fstims2):
        y1 += np.sin(fstim1 * x * np.pi * 2)
        y2 += np.sin(fstim2 * x * np.pi * 2)
    y = np.hstack([y1, y2])

    fig = plt.figure()
    ax1 = fig.add_subplot(3, 1, 1)
    ax2 = fig.add_subplot(3, 1, 2)
    ax3 = fig.add_subplot(3, 1, 3)

    psd1, freqs1 = ax1.psd(y, NFFT=NFFT, Fs=Fs, noverlap=noverlap,
                           pad_to=pad_to, sides='default')
    psd2, freqs2 = ax2.psd(y, NFFT=NFFT, Fs=Fs, noverlap=noverlap,
                           pad_to=pad_to, sides='onesided',
                           return_line=False)
    psd3, freqs3, line3 = ax3.psd(y, NFFT=NFFT, Fs=Fs, noverlap=noverlap,
                                  pad_to=pad_to, sides='twosided',
                                  return_line=True)

    ax1.set_xlabel('')
    ax2.set_xlabel('')
    ax3.set_xlabel('')
    ax1.set_ylabel('')
    ax2.set_ylabel('')
    ax3.set_ylabel('')


@image_comparison(baseline_images=['psd_noise'], remove_text=True,
                  extensions=['png'])
def test_psd_noise():
    '''test axes.psd with noise stimuli'''
    np.random.seed(0)

    n = 10000
    Fs = 100.

    NFFT = int(1000 * Fs / 11)
    noverlap = int(NFFT / 2)
    pad_to = int(2 ** np.ceil(np.log2(NFFT)))

    y1 = np.random.standard_normal(n)
    y2 = np.random.rand(n)
    y = np.hstack([y1, y2])

    fig = plt.figure()
    ax1 = fig.add_subplot(3, 1, 1)
    ax2 = fig.add_subplot(3, 1, 2)
    ax3 = fig.add_subplot(3, 1, 3)

    psd1, freqs1 = ax1.psd(y, NFFT=NFFT, Fs=Fs, noverlap=noverlap,
                           pad_to=pad_to, sides='default')
    psd2, freqs2 = ax2.psd(y, NFFT=NFFT, Fs=Fs, noverlap=noverlap,
                           pad_to=pad_to, sides='onesided',
                           return_line=False)
    psd3, freqs3, line3 = ax3.psd(y, NFFT=NFFT, Fs=Fs, noverlap=noverlap,
                                  pad_to=pad_to, sides='twosided',
                                  return_line=True)

    ax1.set_xlabel('')
    ax2.set_xlabel('')
    ax3.set_xlabel('')
    ax1.set_ylabel('')
    ax2.set_ylabel('')
    ax3.set_ylabel('')


@image_comparison(baseline_images=['csd_freqs'], remove_text=True,
                  extensions=['png'])
def test_csd_freqs():
    '''test axes.csd with sinusoidal stimuli'''
    n = 10000
    Fs = 100.

    fstims1 = [Fs/4, Fs/5, Fs/11]
    fstims2 = [Fs/4.7, Fs/5.6, Fs/11.9]

    NFFT = int(1000 * Fs / min(fstims1 + fstims2))
    noverlap = int(NFFT / 2)
    pad_to = int(2 ** np.ceil(np.log2(NFFT)))

    x = np.arange(0, n, 1/Fs)

    y1 = np.zeros(x.size)
    y2 = np.zeros(x.size)
    for fstim1, fstim2 in zip(fstims1, fstims2):
        y1 += np.sin(fstim1 * x * np.pi * 2)
        y2 += np.sin(fstim2 * x * np.pi * 2)

    fig = plt.figure()
    ax1 = fig.add_subplot(3, 1, 1)
    ax2 = fig.add_subplot(3, 1, 2)
    ax3 = fig.add_subplot(3, 1, 3)

    csd1, freqs1 = ax1.csd(y1, y2, NFFT=NFFT, Fs=Fs, noverlap=noverlap,
                           pad_to=pad_to, sides='default')
    csd2, freqs2 = ax2.csd(y1, y2, NFFT=NFFT, Fs=Fs, noverlap=noverlap,
                           pad_to=pad_to, sides='onesided',
                           return_line=False)
    csd3, freqs3, line3 = ax3.csd(y1, y2, NFFT=NFFT, Fs=Fs, noverlap=noverlap,
                                  pad_to=pad_to, sides='twosided',
                                  return_line=True)

    ax1.set_xlabel('')
    ax2.set_xlabel('')
    ax3.set_xlabel('')
    ax1.set_ylabel('')
    ax2.set_ylabel('')
    ax3.set_ylabel('')


@image_comparison(baseline_images=['csd_noise'], remove_text=True,
                  extensions=['png'])
def test_csd_noise():
    '''test axes.csd with noise stimuli'''
    np.random.seed(0)

    n = 10000
    Fs = 100.

    NFFT = int(1000 * Fs / 11)
    noverlap = int(NFFT / 2)
    pad_to = int(2 ** np.ceil(np.log2(NFFT)))

    y1 = np.random.standard_normal(n)
    y2 = np.random.rand(n)

    fig = plt.figure()
    ax1 = fig.add_subplot(3, 1, 1)
    ax2 = fig.add_subplot(3, 1, 2)
    ax3 = fig.add_subplot(3, 1, 3)

    csd1, freqs1 = ax1.csd(y1, y2, NFFT=NFFT, Fs=Fs, noverlap=noverlap,
                           pad_to=pad_to, sides='default')
    csd2, freqs2 = ax2.csd(y1, y2, NFFT=NFFT, Fs=Fs, noverlap=noverlap,
                           pad_to=pad_to, sides='onesided',
                           return_line=False)
    csd3, freqs3, line3 = ax3.csd(y1, y2, NFFT=NFFT, Fs=Fs, noverlap=noverlap,
                                  pad_to=pad_to, sides='twosided',
                                  return_line=True)

    ax1.set_xlabel('')
    ax2.set_xlabel('')
    ax3.set_xlabel('')
    ax1.set_ylabel('')
    ax2.set_ylabel('')
    ax3.set_ylabel('')


@image_comparison(baseline_images=['magnitude_spectrum_freqs_linear',
                                   'magnitude_spectrum_freqs_dB'],
                  remove_text=True,
                  extensions=['png'])
def test_magnitude_spectrum_freqs():
    '''test axes.magnitude_spectrum with sinusoidal stimuli'''
    n = 10000
    Fs = 100.

    fstims1 = [Fs/4, Fs/5, Fs/11]

    NFFT = int(1000 * Fs / min(fstims1))
    pad_to = int(2 ** np.ceil(np.log2(NFFT)))

    x = np.arange(0, n, 1/Fs)

    y = np.zeros(x.size)
    for i, fstim1 in enumerate(fstims1):
        y += np.sin(fstim1 * x * np.pi * 2) * 10**i
    y = y

    fig1 = plt.figure()
    fig2 = plt.figure()

    ax11 = fig1.add_subplot(3, 1, 1)
    ax12 = fig1.add_subplot(3, 1, 2)
    ax13 = fig1.add_subplot(3, 1, 3)

    ax21 = fig2.add_subplot(3, 1, 1)
    ax22 = fig2.add_subplot(3, 1, 2)
    ax23 = fig2.add_subplot(3, 1, 3)

    spec11, freqs11, line11 = ax11.magnitude_spectrum(y, Fs=Fs, pad_to=pad_to,
                                                      sides='default')
    spec12, freqs12, line12 = ax12.magnitude_spectrum(y, Fs=Fs, pad_to=pad_to,
                                                      sides='onesided')
    spec13, freqs13, line13 = ax13.magnitude_spectrum(y, Fs=Fs, pad_to=pad_to,
                                                      sides='twosided')

    spec21, freqs21, line21 = ax21.magnitude_spectrum(y, Fs=Fs, pad_to=pad_to,
                                                      sides='default',
                                                      scale='dB')
    spec22, freqs22, line22 = ax22.magnitude_spectrum(y, Fs=Fs, pad_to=pad_to,
                                                      sides='onesided',
                                                      scale='dB')
    spec23, freqs23, line23 = ax23.magnitude_spectrum(y, Fs=Fs, pad_to=pad_to,
                                                      sides='twosided',
                                                      scale='dB')

    ax11.set_xlabel('')
    ax12.set_xlabel('')
    ax13.set_xlabel('')
    ax11.set_ylabel('')
    ax12.set_ylabel('')
    ax13.set_ylabel('')

    ax21.set_xlabel('')
    ax22.set_xlabel('')
    ax23.set_xlabel('')
    ax21.set_ylabel('')
    ax22.set_ylabel('')
    ax23.set_ylabel('')


@image_comparison(baseline_images=['magnitude_spectrum_noise_linear',
                                   'magnitude_spectrum_noise_dB'],
                  remove_text=True,
                  extensions=['png'])
def test_magnitude_spectrum_noise():
    '''test axes.magnitude_spectrum with noise stimuli'''
    np.random.seed(0)

    n = 10000
    Fs = 100.

    NFFT = int(1000 * Fs / 11)
    pad_to = int(2 ** np.ceil(np.log2(NFFT)))

    y1 = np.random.standard_normal(n)
    y2 = np.random.rand(n)
    y = np.hstack([y1, y2]) - .5

    fig1 = plt.figure()
    fig2 = plt.figure()

    ax11 = fig1.add_subplot(3, 1, 1)
    ax12 = fig1.add_subplot(3, 1, 2)
    ax13 = fig1.add_subplot(3, 1, 3)

    ax21 = fig2.add_subplot(3, 1, 1)
    ax22 = fig2.add_subplot(3, 1, 2)
    ax23 = fig2.add_subplot(3, 1, 3)

    spec11, freqs11, line11 = ax11.magnitude_spectrum(y, Fs=Fs, pad_to=pad_to,
                                                      sides='default')
    spec12, freqs12, line12 = ax12.magnitude_spectrum(y, Fs=Fs, pad_to=pad_to,
                                                      sides='onesided')
    spec13, freqs13, line13 = ax13.magnitude_spectrum(y, Fs=Fs, pad_to=pad_to,
                                                      sides='twosided')

    spec21, freqs21, line21 = ax21.magnitude_spectrum(y, Fs=Fs, pad_to=pad_to,
                                                      sides='default',
                                                      scale='dB')
    spec22, freqs22, line22 = ax22.magnitude_spectrum(y, Fs=Fs, pad_to=pad_to,
                                                      sides='onesided',
                                                      scale='dB')
    spec23, freqs23, line23 = ax23.magnitude_spectrum(y, Fs=Fs, pad_to=pad_to,
                                                      sides='twosided',
                                                      scale='dB')

    ax11.set_xlabel('')
    ax12.set_xlabel('')
    ax13.set_xlabel('')
    ax11.set_ylabel('')
    ax12.set_ylabel('')
    ax13.set_ylabel('')

    ax21.set_xlabel('')
    ax22.set_xlabel('')
    ax23.set_xlabel('')
    ax21.set_ylabel('')
    ax22.set_ylabel('')
    ax23.set_ylabel('')


@image_comparison(baseline_images=['angle_spectrum_freqs'],
                  remove_text=True,
                  extensions=['png'])
def test_angle_spectrum_freqs():
    '''test axes.angle_spectrum with sinusoidal stimuli'''
    n = 10000
    Fs = 100.

    fstims1 = [Fs/4, Fs/5, Fs/11]

    NFFT = int(1000 * Fs / min(fstims1))
    pad_to = int(2 ** np.ceil(np.log2(NFFT)))

    x = np.arange(0, n, 1/Fs)

    y = np.zeros(x.size)
    for i, fstim1 in enumerate(fstims1):
        y += np.sin(fstim1 * x * np.pi * 2) * 10**i
    y = y

    fig = plt.figure()
    ax1 = fig.add_subplot(3, 1, 1)
    ax2 = fig.add_subplot(3, 1, 2)
    ax3 = fig.add_subplot(3, 1, 3)

    spec1, freqs1, line1 = ax1.angle_spectrum(y, Fs=Fs, pad_to=pad_to,
                                              sides='default')
    spec2, freqs2, line2 = ax2.angle_spectrum(y, Fs=Fs, pad_to=pad_to,
                                              sides='onesided')
    spec3, freqs3, line3 = ax3.angle_spectrum(y, Fs=Fs, pad_to=pad_to,
                                              sides='twosided')

    ax1.set_xlabel('')
    ax2.set_xlabel('')
    ax3.set_xlabel('')
    ax1.set_ylabel('')
    ax2.set_ylabel('')
    ax3.set_ylabel('')


@image_comparison(baseline_images=['angle_spectrum_noise'],
                  remove_text=True,
                  extensions=['png'])
def test_angle_spectrum_noise():
    '''test axes.angle_spectrum with noise stimuli'''
    np.random.seed(0)

    n = 10000
    Fs = 100.

    NFFT = int(1000 * Fs / 11)
    pad_to = int(2 ** np.ceil(np.log2(NFFT)))

    y1 = np.random.standard_normal(n)
    y2 = np.random.rand(n)
    y = np.hstack([y1, y2]) - .5

    fig = plt.figure()
    ax1 = fig.add_subplot(3, 1, 1)
    ax2 = fig.add_subplot(3, 1, 2)
    ax3 = fig.add_subplot(3, 1, 3)

    spec1, freqs1, line1 = ax1.angle_spectrum(y, Fs=Fs, pad_to=pad_to,
                                              sides='default')
    spec2, freqs2, line2 = ax2.angle_spectrum(y, Fs=Fs, pad_to=pad_to,
                                              sides='onesided')
    spec3, freqs3, line3 = ax3.angle_spectrum(y, Fs=Fs, pad_to=pad_to,
                                              sides='twosided')

    ax1.set_xlabel('')
    ax2.set_xlabel('')
    ax3.set_xlabel('')
    ax1.set_ylabel('')
    ax2.set_ylabel('')
    ax3.set_ylabel('')


@image_comparison(baseline_images=['phase_spectrum_freqs'],
                  remove_text=True,
                  extensions=['png'])
def test_phase_spectrum_freqs():
    '''test axes.phase_spectrum with sinusoidal stimuli'''
    n = 10000
    Fs = 100.

    fstims1 = [Fs/4, Fs/5, Fs/11]

    NFFT = int(1000 * Fs / min(fstims1))
    pad_to = int(2 ** np.ceil(np.log2(NFFT)))

    x = np.arange(0, n, 1/Fs)

    y = np.zeros(x.size)
    for i, fstim1 in enumerate(fstims1):
        y += np.sin(fstim1 * x * np.pi * 2) * 10**i
    y = y

    fig = plt.figure()
    ax1 = fig.add_subplot(3, 1, 1)
    ax2 = fig.add_subplot(3, 1, 2)
    ax3 = fig.add_subplot(3, 1, 3)

    spec1, freqs1, line1 = ax1.phase_spectrum(y, Fs=Fs, pad_to=pad_to,
                                              sides='default')
    spec2, freqs2, line2 = ax2.phase_spectrum(y, Fs=Fs, pad_to=pad_to,
                                              sides='onesided')
    spec3, freqs3, line3 = ax3.phase_spectrum(y, Fs=Fs, pad_to=pad_to,
                                              sides='twosided')

    ax1.set_xlabel('')
    ax2.set_xlabel('')
    ax3.set_xlabel('')
    ax1.set_ylabel('')
    ax2.set_ylabel('')
    ax3.set_ylabel('')


@image_comparison(baseline_images=['phase_spectrum_noise'],
                  remove_text=True,
                  extensions=['png'])
def test_phase_spectrum_noise():
    '''test axes.phase_spectrum with noise stimuli'''
    np.random.seed(0)

    n = 10000
    Fs = 100.

    NFFT = int(1000 * Fs / 11)
    pad_to = int(2 ** np.ceil(np.log2(NFFT)))

    y1 = np.random.standard_normal(n)
    y2 = np.random.rand(n)
    y = np.hstack([y1, y2]) - .5

    fig = plt.figure()
    ax1 = fig.add_subplot(3, 1, 1)
    ax2 = fig.add_subplot(3, 1, 2)
    ax3 = fig.add_subplot(3, 1, 3)

    spec1, freqs1, line1 = ax1.phase_spectrum(y, Fs=Fs, pad_to=pad_to,
                                              sides='default')
    spec2, freqs2, line2 = ax2.phase_spectrum(y, Fs=Fs, pad_to=pad_to,
                                              sides='onesided')
    spec3, freqs3, line3 = ax3.phase_spectrum(y, Fs=Fs, pad_to=pad_to,
                                              sides='twosided')

    ax1.set_xlabel('')
    ax2.set_xlabel('')
    ax3.set_xlabel('')
    ax1.set_ylabel('')
    ax2.set_ylabel('')
    ax3.set_ylabel('')


@image_comparison(baseline_images=['twin_spines'], remove_text=True,
                  extensions=['png'])
def test_twin_spines():

    def make_patch_spines_invisible(ax):
        ax.set_frame_on(True)
        ax.patch.set_visible(False)
        for sp in six.itervalues(ax.spines):
            sp.set_visible(False)

    fig = plt.figure(figsize=(4, 3))
    fig.subplots_adjust(right=0.75)

    host = fig.add_subplot(111)
    par1 = host.twinx()
    par2 = host.twinx()

    # Offset the right spine of par2.  The ticks and label have already been
    # placed on the right by twinx above.
    par2.spines["right"].set_position(("axes", 1.2))
    # Having been created by twinx, par2 has its frame off, so the line of its
    # detached spine is invisible.  First, activate the frame but make the patch
    # and spines invisible.
    make_patch_spines_invisible(par2)
    # Second, show the right spine.
    par2.spines["right"].set_visible(True)

    p1, = host.plot([0, 1, 2], [0, 1, 2], "b-")
    p2, = par1.plot([0, 1, 2], [0, 3, 2], "r-")
    p3, = par2.plot([0, 1, 2], [50, 30, 15], "g-")

    host.set_xlim(0, 2)
    host.set_ylim(0, 2)
    par1.set_ylim(0, 4)
    par2.set_ylim(1, 65)

    host.yaxis.label.set_color(p1.get_color())
    par1.yaxis.label.set_color(p2.get_color())
    par2.yaxis.label.set_color(p3.get_color())

    tkw = dict(size=4, width=1.5)
    host.tick_params(axis='y', colors=p1.get_color(), **tkw)
    par1.tick_params(axis='y', colors=p2.get_color(), **tkw)
    par2.tick_params(axis='y', colors=p3.get_color(), **tkw)
    host.tick_params(axis='x', **tkw)


@image_comparison(baseline_images=['twin_spines_on_top', 'twin_spines_on_top'],
                  extensions=['png'], remove_text=True)
def test_twin_spines_on_top():
    matplotlib.rcParams['axes.linewidth'] = 48.0
    matplotlib.rcParams['lines.linewidth'] = 48.0

    fig = plt.figure()
    ax1 = fig.add_subplot(1, 1, 1)

    data = np.array([[1000, 1100, 1200, 1250],
                     [310, 301, 360, 400]])

    ax2 = ax1.twinx()

    ax1.plot(data[0], data[1]/1E3, color='#BEAED4')
    ax1.fill_between(data[0], data[1]/1E3, color='#BEAED4', alpha=.8)

    ax2.plot(data[0], data[1]/1E3, color='#7FC97F')
    ax2.fill_between(data[0], data[1]/1E3, color='#7FC97F', alpha=.5)

    # Reuse testcase from above for a labeled data test
    data = {"i": data[0], "j": data[1]/1E3}
    fig = plt.figure()
    ax1 = fig.add_subplot(1, 1, 1)
    ax2 = ax1.twinx()
    ax1.plot("i", "j", color='#BEAED4', data=data)
    ax1.fill_between("i", "j", color='#BEAED4', alpha=.8, data=data)
    ax2.plot("i", "j", color='#7FC97F', data=data)
    ax2.fill_between("i", "j", color='#7FC97F', alpha=.5, data=data)


@cleanup
def test_rcparam_grid_minor():
    orig_grid = matplotlib.rcParams['axes.grid']
    orig_locator = matplotlib.rcParams['axes.grid.which']

    matplotlib.rcParams['axes.grid'] = True

    values = (
        (('both'), (True, True)),
        (('major'), (True, False)),
        (('minor'), (False, True))
        )

    for locator, result in values:
        matplotlib.rcParams['axes.grid.which'] = locator
        fig = plt.figure()
        ax = fig.add_subplot(1, 1, 1)
        assert((ax.xaxis._gridOnMajor, ax.xaxis._gridOnMinor) == result)

    matplotlib.rcParams['axes.grid'] = orig_grid
    matplotlib.rcParams['axes.grid.which'] = orig_locator


@cleanup
def test_vline_limit():
    fig = plt.figure()
    ax = fig.gca()
    ax.axvline(0.5)
    ax.plot([-0.1, 0, 0.2, 0.1])
    (ymin, ymax) = ax.get_ylim()
    assert ymin == -0.1
    assert ymax == 0.25


@cleanup
def test_empty_shared_subplots():
    # empty plots with shared axes inherit limits from populated plots
    fig, axes = plt.subplots(nrows=1, ncols=2, sharex=True, sharey=True)
    axes[0].plot([1, 2, 3], [2, 4, 6])
    x0, x1 = axes[1].get_xlim()
    y0, y1 = axes[1].get_ylim()
    assert x0 <= 1
    assert x1 >= 3
    assert y0 <= 2
    assert y1 >= 6


@cleanup
def test_relim_visible_only():
    x1 = (0., 10.)
    y1 = (0., 10.)
    x2 = (-10., 20.)
    y2 = (-10., 30.)

    fig = matplotlib.figure.Figure()
    ax = fig.add_subplot(111)
    ax.plot(x1, y1)
    assert ax.get_xlim() == x1
    assert ax.get_ylim() == y1
    l = ax.plot(x2, y2)
    assert ax.get_xlim() == x2
    assert ax.get_ylim() == y2
    l[0].set_visible(False)
    assert ax.get_xlim() == x2
    assert ax.get_ylim() == y2

    ax.relim(visible_only=True)
    ax.autoscale_view()

    assert ax.get_xlim() == x1
    assert ax.get_ylim() == y1


@cleanup
def test_text_labelsize():
    """
    tests for issue #1172
    """
    fig = plt.figure()
    ax = fig.gca()
    ax.tick_params(labelsize='large')
    ax.tick_params(direction='out')


@image_comparison(baseline_images=['pie_linewidth_0', 'pie_linewidth_0',
                                   'pie_linewidth_0'],
                  extensions=['png'])
def test_pie_linewidth_0():
    # The slices will be ordered and plotted counter-clockwise.
    labels = 'Frogs', 'Hogs', 'Dogs', 'Logs'
    sizes = [15, 30, 45, 10]
    colors = ['yellowgreen', 'gold', 'lightskyblue', 'lightcoral']
    explode = (0, 0.1, 0, 0)  # only "explode" the 2nd slice (i.e. 'Hogs')

    plt.pie(sizes, explode=explode, labels=labels, colors=colors,
            autopct='%1.1f%%', shadow=True, startangle=90,
            wedgeprops={'linewidth': 0})
    # Set aspect ratio to be equal so that pie is drawn as a circle.
    plt.axis('equal')

    # Reuse testcase from above for a labeled data test
    data = {"l": labels, "s": sizes, "c": colors, "ex": explode}
    fig = plt.figure()
    ax = fig.gca()
    ax.pie("s", explode="ex", labels="l", colors="c",
            autopct='%1.1f%%', shadow=True, startangle=90,
            wedgeprops={'linewidth': 0}, data=data)
    ax.axis('equal')

    # And again to test the pyplot functions which should also be able to be
    # called with a data kwarg
    plt.figure()
    plt.pie("s", explode="ex", labels="l", colors="c",
            autopct='%1.1f%%', shadow=True, startangle=90,
            wedgeprops={'linewidth': 0}, data=data)
    plt.axis('equal')


@image_comparison(baseline_images=['pie_center_radius'], extensions=['png'])
def test_pie_center_radius():
    # The slices will be ordered and plotted counter-clockwise.
    labels = 'Frogs', 'Hogs', 'Dogs', 'Logs'
    sizes = [15, 30, 45, 10]
    colors = ['yellowgreen', 'gold', 'lightskyblue', 'lightcoral']
    explode = (0, 0.1, 0, 0) # only "explode" the 2nd slice (i.e. 'Hogs')

    plt.pie(sizes, explode=explode, labels=labels, colors=colors,
            autopct='%1.1f%%', shadow=True, startangle=90,
            wedgeprops={'linewidth': 0}, center=(1,2), radius=1.5)

    plt.annotate("Center point", xy=(1,2), xytext=(1,1.5),
                 arrowprops=dict(arrowstyle="->",
                                 connectionstyle="arc3"))
    # Set aspect ratio to be equal so that pie is drawn as a circle.
    plt.axis('equal')


@image_comparison(baseline_images=['pie_linewidth_2'], extensions=['png'])
def test_pie_linewidth_2():
    # The slices will be ordered and plotted counter-clockwise.
    labels = 'Frogs', 'Hogs', 'Dogs', 'Logs'
    sizes = [15, 30, 45, 10]
    colors = ['yellowgreen', 'gold', 'lightskyblue', 'lightcoral']
    explode = (0, 0.1, 0, 0)  # only "explode" the 2nd slice (i.e. 'Hogs')

    plt.pie(sizes, explode=explode, labels=labels, colors=colors,
            autopct='%1.1f%%', shadow=True, startangle=90,
            wedgeprops={'linewidth': 2})
    # Set aspect ratio to be equal so that pie is drawn as a circle.
    plt.axis('equal')


@image_comparison(baseline_images=['pie_ccw_true'], extensions=['png'])
def test_pie_ccw_true():
    # The slices will be ordered and plotted counter-clockwise.
    labels = 'Frogs', 'Hogs', 'Dogs', 'Logs'
    sizes = [15, 30, 45, 10]
    colors = ['yellowgreen', 'gold', 'lightskyblue', 'lightcoral']
    explode = (0, 0.1, 0, 0)  # only "explode" the 2nd slice (i.e. 'Hogs')

    plt.pie(sizes, explode=explode, labels=labels, colors=colors,
            autopct='%1.1f%%', shadow=True, startangle=90,
            counterclock=True)
    # Set aspect ratio to be equal so that pie is drawn as a circle.
    plt.axis('equal')


@image_comparison(baseline_images=['pie_frame_grid'], extensions=['png'])
def test_pie_frame_grid():
    # The slices will be ordered and plotted counter-clockwise.
    labels = 'Frogs', 'Hogs', 'Dogs', 'Logs'
    sizes = [15, 30, 45, 10]
    colors = ['yellowgreen', 'gold', 'lightskyblue', 'lightcoral']
    # only "explode" the 2nd slice (i.e. 'Hogs')
    explode = (0, 0.1, 0, 0)

    plt.pie(sizes, explode=explode, labels=labels, colors=colors,
            autopct='%1.1f%%', shadow=True, startangle=90,
            wedgeprops={'linewidth': 0},
            frame=True, center=(2, 2))

    plt.pie(sizes[::-1], explode=explode, labels=labels, colors=colors,
            autopct='%1.1f%%', shadow=True, startangle=90,
            wedgeprops={'linewidth': 0},
            frame=True, center=(5, 2))

    plt.pie(sizes, explode=explode[::-1], labels=labels, colors=colors,
            autopct='%1.1f%%', shadow=True, startangle=90,
            wedgeprops={'linewidth': 0},
            frame=True, center=(3, 5))
    # Set aspect ratio to be equal so that pie is drawn as a circle.
    plt.axis('equal')


@image_comparison(baseline_images=['set_get_ticklabels'], extensions=['png'])
def test_set_get_ticklabels():
    # test issue 2246
    fig, ax = plt.subplots(2)
    ha = ['normal', 'set_x/yticklabels']

    ax[0].plot(arange(10))
    ax[0].set_title(ha[0])

    ax[1].plot(arange(10))
    ax[1].set_title(ha[1])

    # set ticklabel to 1 plot in normal way
    ax[0].set_xticklabels(('a', 'b', 'c', 'd'))
    ax[0].set_yticklabels(('11', '12', '13', '14'))

    # set ticklabel to the other plot, expect the 2 plots have same label setting
    # pass get_ticklabels return value as ticklabels argument
    ax[1].set_xticklabels(ax[0].get_xticklabels() )
    ax[1].set_yticklabels(ax[0].get_yticklabels() )


@image_comparison(baseline_images=['o_marker_path_snap'], extensions=['png'],
                  savefig_kwarg={'dpi': 72})
def test_o_marker_path_snap():
    fig, ax = plt.subplots()
    ax.margins(.1)
    for ms in range(1, 15):
        ax.plot([1, 2, ], np.ones(2) + ms, 'o', ms=ms)

    for ms in np.linspace(1, 10, 25):
        ax.plot([3, 4, ], np.ones(2) + ms, 'o', ms=ms)


@cleanup
def test_margins():
    # test all ways margins can be called
    data = [1, 10]

    fig1, ax1 = plt.subplots(1, 1)
    ax1.plot(data)
    ax1.margins(1)
    assert_equal(ax1.margins(), (1, 1))

    fig2, ax2 = plt.subplots(1, 1)
    ax2.plot(data)
    ax2.margins(1, 0.5)
    assert_equal(ax2.margins(), (1, 0.5))

    fig3, ax3 = plt.subplots(1, 1)
    ax3.plot(data)
    ax3.margins(x=1, y=0.5)
    assert_equal(ax3.margins(), (1, 0.5))


@cleanup
def test_length_one_hist():
    fig, ax = plt.subplots()
    ax.hist(1)
    ax.hist([1])


@cleanup
def test_pathological_hexbin():
    # issue #2863
    out = io.BytesIO()

    with warnings.catch_warnings(record=True) as w:
        mylist = [10] * 100
        fig, ax = plt.subplots(1, 1)
        ax.hexbin(mylist, mylist)
        fig.savefig(out)
        assert_equal(len(w), 0)


@cleanup
def test_color_None():
    # issue 3855
    fig, ax = plt.subplots()
    ax.plot([1,2], [1,2], color=None)


@cleanup
def test_color_alias():
    # issues 4157 and 4162
    fig, ax = plt.subplots()
    line = ax.plot([0, 1], c='lime')[0]
    assert_equal('lime', line.get_color())


@cleanup
def test_numerical_hist_label():
    fig, ax = plt.subplots()
    ax.hist([range(15)] * 5, label=range(5))
    ax.legend()


@cleanup
def test_unicode_hist_label():
    fig, ax = plt.subplots()
    a = (b'\xe5\xbe\x88\xe6\xbc\x82\xe4\xba\xae, ' +
         b'r\xc3\xb6m\xc3\xa4n ch\xc3\xa4r\xc3\xa1ct\xc3\xa8rs')
    b = b'\xd7\xa9\xd7\x9c\xd7\x95\xd7\x9d'
    labels = [a.decode('utf-8'),
              'hi aardvark',
              b.decode('utf-8'),
              ]

    ax.hist([range(15)] * 3, label=labels)
    ax.legend()


@cleanup
def test_move_offsetlabel():
    data = np.random.random(10) * 1e-22
    fig, ax = plt.subplots()
    ax.plot(data)
    ax.yaxis.tick_right()
    assert_equal((1, 0.5), ax.yaxis.offsetText.get_position())


@image_comparison(baseline_images=['rc_spines'], extensions=['png'],
                  savefig_kwarg={'dpi':40})
def test_rc_spines():
    rc_dict = {
        'axes.spines.left':False,
        'axes.spines.right':False,
        'axes.spines.top':False,
        'axes.spines.bottom':False}
    with matplotlib.rc_context(rc_dict):
        fig, ax = plt.subplots()


@image_comparison(baseline_images=['rc_grid'], extensions=['png'],
                  savefig_kwarg={'dpi': 40})
def test_rc_grid():
    fig = plt.figure()
    rc_dict0 = {
        'axes.grid': True,
        'axes.grid.axis': 'both'
    }
    rc_dict1 = {
        'axes.grid': True,
        'axes.grid.axis': 'x'
    }
    rc_dict2 = {
        'axes.grid': True,
        'axes.grid.axis': 'y'
    }
    dict_list = [rc_dict0, rc_dict1, rc_dict2]

    i = 1
    for rc_dict in dict_list:
        with matplotlib.rc_context(rc_dict):
            fig.add_subplot(3, 1, i)
            i += 1


@cleanup
def test_rc_tick():
    d = {'xtick.bottom': False, 'xtick.top': True,
         'ytick.left': True, 'ytick.right': False}
    with plt.rc_context(rc=d):
        fig = plt.figure()
        ax1 = fig.add_subplot(1, 1, 1)
        xax = ax1.xaxis
        yax = ax1.yaxis
        # tick1On bottom/left
        assert xax._major_tick_kw['tick1On'] == False
        assert xax._major_tick_kw['tick2On'] == True

        assert yax._major_tick_kw['tick1On'] == True
        assert yax._major_tick_kw['tick2On'] == False


@cleanup
def test_bar_negative_width():
    fig, ax = plt.subplots()
    res = ax.bar(range(1, 5), range(1, 5), width=-1)
    assert_equal(len(res), 4)
    for indx, b in enumerate(res):
        assert_equal(b._x, indx)
        assert_equal(b._width, 1)
        assert_equal(b._height, indx + 1)


@cleanup
def test_square_plot():
    x = np.arange(4)
    y = np.array([1., 3., 5., 7.])
    fig, ax = plt.subplots()
    ax.plot(x, y, 'mo')
    ax.axis('square')
    xlim, ylim = ax.get_xlim(), ax.get_ylim()
    assert_true(np.diff(xlim) == np.diff(ylim))
    assert_true(ax.get_aspect() == 'equal')


@cleanup
def test_no_None():
    fig, ax = plt.subplots()
    assert_raises(ValueError, plt.plot, None)
    assert_raises(ValueError, plt.plot, None, None)


@cleanup
def test_pcolor_fast_non_uniform():
    Z = np.arange(6).reshape((3, 2))
    X = np.array([0, 1, 2, 10])
    Y = np.array([0, 1, 2])

    plt.figure()
    ax = plt.subplot(111)
    ax.pcolorfast(X, Y, Z.T)


@cleanup
def test_shared_scale():
    fig, axs = plt.subplots(2, 2, sharex=True, sharey=True)

    axs[0, 0].set_xscale("log")
    axs[0, 0].set_yscale("log")

    for ax in axs.flat:
        assert_equal(ax.get_yscale(), 'log')
        assert_equal(ax.get_xscale(), 'log')

    axs[1, 1].set_xscale("linear")
    axs[1, 1].set_yscale("linear")

    for ax in axs.flat:
        assert_equal(ax.get_yscale(), 'linear')
        assert_equal(ax.get_xscale(), 'linear')


@cleanup
def test_violin_point_mass():
    """Violin plot should handle point mass pdf gracefully."""
    plt.violinplot(np.array([0, 0]))


@cleanup
<<<<<<< HEAD
def test_axisbg_warning():
    fig = plt.figure()
    with warnings.catch_warnings(record=True) as w:
        ax = matplotlib.axes.Axes(fig, [0, 0, 1, 1], axisbg='r')
    assert len(w) == 1
    assert (str(w[0].message).startswith(
            ("The axisbg attribute was deprecated in version 2.0.")))


@image_comparison(baseline_images=["dash_offset"], remove_text=True)
def test_dash_offset():
    fig, ax = plt.subplots()
    x = np.linspace(0, 10)
    y = np.ones_like(x)
    for j in range(0, 100, 2):
        ax.plot(x, j*y, ls=(j, (10, 10)), lw=5, color='k')
    plt.show()


@cleanup
def test_title_location_roundtrip():
    fig, ax = plt.subplots()
    ax.set_title('aardvark')
    ax.set_title('left', loc='left')
    ax.set_title('right', loc='right')

    assert_equal('left', ax.get_title(loc='left'))
    assert_equal('right', ax.get_title(loc='right'))
    assert_equal('aardvark', ax.get_title())

    assert_raises(ValueError, ax.get_title, loc='foo')
    assert_raises(ValueError, ax.set_title, 'fail', loc='foo')


@image_comparison(baseline_images=["loglog"], remove_text=True,
                  extensions=['png'])
def test_loglog():
    fig, ax = plt.subplots()
    x = np.arange(1, 11)
    ax.loglog(x, x**3, lw=5)
    ax.tick_params(length=25, width=2)
    ax.tick_params(length=15, width=2, which='minor')


@cleanup('default')
def test_axes_margins():
    fig, ax = plt.subplots()
    ax.plot([0, 1, 2, 3])
    assert ax.get_ybound()[0] != 0

    fig, ax = plt.subplots()
    ax.bar([0, 1, 2, 3], [1, 1, 1, 1])
    assert ax.get_ybound()[0] == 0

    fig, ax = plt.subplots()
    ax.barh([0, 1, 2, 3], [1, 1, 1, 1])
    assert ax.get_xbound()[0] == 0

    fig, ax = plt.subplots()
    ax.pcolor(np.zeros((10, 10)))
    assert ax.get_xbound() == (0, 10)
    assert ax.get_ybound() == (0, 10)

    fig, ax = plt.subplots()
    ax.pcolorfast(np.zeros((10, 10)))
    assert ax.get_xbound() == (0, 10)
    assert ax.get_ybound() == (0, 10)

    fig, ax = plt.subplots()
    ax.hist(np.arange(10))
    assert ax.get_ybound()[0] == 0

    fig, ax = plt.subplots()
    ax.imshow(np.zeros((10, 10)))
    assert ax.get_xbound() == (-0.5, 9.5)
    assert ax.get_ybound() == (-0.5, 9.5)


@image_comparison(baseline_images=["auto_numticks"], style='default',
                  extensions=['png'])
def test_auto_numticks():
    fig, axes = plt.subplots(4, 4)

=======
def test_remove_shared_axes():

    def _helper_x(ax):
        ax2 = ax.twinx()
        ax2.remove()
        ax.set_xlim(0, 15)
        r = ax.xaxis.get_major_locator()()
        assert r[-1] > 14

    def _helper_y(ax):
        ax2 = ax.twiny()
        ax2.remove()
        ax.set_ylim(0, 15)
        r = ax.yaxis.get_major_locator()()
        assert r[-1] > 14

    # test all of the ways to get fig/ax sets
    fig = plt.figure()
    ax = fig.gca()
    yield _helper_x, ax
    yield _helper_y, ax

    fig, ax = plt.subplots()
    yield _helper_x, ax
    yield _helper_y, ax

    fig, ax_lst = plt.subplots(2, 2, sharex='all', sharey='all')
    ax = ax_lst[0][0]
    yield _helper_x, ax
    yield _helper_y, ax

    fig = plt.figure()
    ax = fig.add_axes([.1, .1, .8, .8])
    yield _helper_x, ax
    yield _helper_y, ax

    fig, ax_lst = plt.subplots(2, 2, sharex='all', sharey='all')
    ax = ax_lst[0][0]
    orig_xlim = ax_lst[0][1].get_xlim()
    ax.remove()
    ax.set_xlim(0, 5)
    assert assert_array_equal(ax_lst[0][1].get_xlim(), orig_xlim)
>>>>>>> 6b30aaab

if __name__ == '__main__':
    import nose
    import sys

    args = ['-s', '--with-doctest']
    argv = sys.argv
    argv = argv[:1] + args + argv[1:]
    nose.runmodule(argv=argv, exit=False)<|MERGE_RESOLUTION|>--- conflicted
+++ resolved
@@ -4113,7 +4113,6 @@
 
 
 @cleanup
-<<<<<<< HEAD
 def test_axisbg_warning():
     fig = plt.figure()
     with warnings.catch_warnings(record=True) as w:
@@ -4197,9 +4196,8 @@
 def test_auto_numticks():
     fig, axes = plt.subplots(4, 4)
 
-=======
+
 def test_remove_shared_axes():
-
     def _helper_x(ax):
         ax2 = ax.twinx()
         ax2.remove()
@@ -4240,7 +4238,7 @@
     ax.remove()
     ax.set_xlim(0, 5)
     assert assert_array_equal(ax_lst[0][1].get_xlim(), orig_xlim)
->>>>>>> 6b30aaab
+
 
 if __name__ == '__main__':
     import nose
