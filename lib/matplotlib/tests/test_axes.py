--- conflicted
+++ resolved
@@ -2427,9 +2427,6 @@
     ax.set_title("Simplest errorbars, 0.2 in x, 0.4 in y")
 
 
-<<<<<<< HEAD
-=======
-@cleanup
 def test_errorbar_colorcycle():
 
     f, ax = plt.subplots()
@@ -2445,8 +2442,6 @@
     assert mcolors.to_rgba(ln1.get_color()) == mcolors.to_rgba('C2')
 
 
-@cleanup
->>>>>>> 752d6c61
 def test_errorbar_shape():
     fig = plt.figure()
     ax = fig.gca()
