--- conflicted
+++ resolved
@@ -4620,7 +4620,6 @@
             assert ccov(ln.get_color()) == ccov(br.get_facecolor())
 
 
-<<<<<<< HEAD
 @cleanup
 def test_tick_param_label_rotation():
     fix, ax = plt.subplots()
@@ -4631,7 +4630,8 @@
         assert text.get_rotation() == 75
     for text in ax.get_yticklabels(which='both'):
         assert text.get_rotation() == 90
-=======
+
+
 @cleanup(style='default')
 def test_fillbetween_cycle():
     fig, ax = plt.subplots()
@@ -4658,7 +4658,6 @@
         face_target = mcolors.to_rgba('C{}'.format(j))
         assert tuple(cc.get_facecolors().squeeze()) == tuple(face_target)
         assert tuple(cc.get_edgecolors().squeeze()) == tuple(edge_target)
->>>>>>> dd589b39
 
 
 if __name__ == '__main__':
