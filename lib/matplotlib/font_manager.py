"""
A module for finding, managing, and using fonts across platforms.

This module provides a single `FontManager` instance, ``fontManager``, that can
be shared across backends and platforms.  The `findfont`
function returns the best TrueType (TTF) font file in the local or
system font path that matches the specified `FontProperties`
instance.  The `FontManager` also handles Adobe Font Metrics
(AFM) font files for use by the PostScript backend.
The `FontManager.addfont` function adds a custom font from a file without
installing it into your operating system.

The design is based on the `W3C Cascading Style Sheet, Level 1 (CSS1)
font specification <http://www.w3.org/TR/1998/REC-CSS2-19980512/>`_.
Future versions may implement the Level 2 or 2.1 specifications.
"""

# KNOWN ISSUES
#
#   - documentation
#   - font variant is untested
#   - font stretch is incomplete
#   - font size is incomplete
#   - default font algorithm needs improvement and testing
#   - setWeights function needs improvement
#   - 'light' is an invalid weight value, remove it.

from base64 import b64encode
from collections import namedtuple
import copy
import dataclasses
from functools import lru_cache
from io import BytesIO
import json
import logging
from numbers import Number
import os
from pathlib import Path
import re
import subprocess
import sys
import threading
from typing import Union

import matplotlib as mpl
from matplotlib import _api, _afm, cbook, ft2font
from matplotlib._fontconfig_pattern import (
    parse_fontconfig_pattern, generate_fontconfig_pattern)
from matplotlib.rcsetup import _validators

_log = logging.getLogger(__name__)

font_scalings = {
    'xx-small': 0.579,
    'x-small':  0.694,
    'small':    0.833,
    'medium':   1.0,
    'large':    1.200,
    'x-large':  1.440,
    'xx-large': 1.728,
    'larger':   1.2,
    'smaller':  0.833,
    None:       1.0,
}
stretch_dict = {
    'ultra-condensed': 100,
    'extra-condensed': 200,
    'condensed':       300,
    'semi-condensed':  400,
    'normal':          500,
    'semi-expanded':   600,
    'semi-extended':   600,
    'expanded':        700,
    'extended':        700,
    'extra-expanded':  800,
    'extra-extended':  800,
    'ultra-expanded':  900,
    'ultra-extended':  900,
}
weight_dict = {
    'ultralight': 100,
    'light':      200,
    'normal':     400,
    'regular':    400,
    'book':       400,
    'medium':     500,
    'roman':      500,
    'semibold':   600,
    'demibold':   600,
    'demi':       600,
    'bold':       700,
    'heavy':      800,
    'extra bold': 800,
    'black':      900,
}
_weight_regexes = [
    # From fontconfig's FcFreeTypeQueryFaceInternal; not the same as
    # weight_dict!
    ("thin", 100),
    ("extralight", 200),
    ("ultralight", 200),
    ("demilight", 350),
    ("semilight", 350),
    ("light", 300),  # Needs to come *after* demi/semilight!
    ("book", 380),
    ("regular", 400),
    ("normal", 400),
    ("medium", 500),
    ("demibold", 600),
    ("demi", 600),
    ("semibold", 600),
    ("extrabold", 800),
    ("superbold", 800),
    ("ultrabold", 800),
    ("bold", 700),  # Needs to come *after* extra/super/ultrabold!
    ("ultrablack", 1000),
    ("superblack", 1000),
    ("extrablack", 1000),
    (r"\bultra", 1000),
    ("black", 900),  # Needs to come *after* ultra/super/extrablack!
    ("heavy", 900),
]
font_family_aliases = {
    'serif',
    'sans-serif',
    'sans serif',
    'cursive',
    'fantasy',
    'monospace',
    'sans',
}

_ExceptionProxy = namedtuple('_ExceptionProxy', ['klass', 'message'])

# OS Font paths
try:
    _HOME = Path.home()
except Exception:  # Exceptions thrown by home() are not specified...
    _HOME = Path(os.devnull)  # Just an arbitrary path with no children.
MSFolders = \
    r'Software\Microsoft\Windows\CurrentVersion\Explorer\Shell Folders'
MSFontDirectories = [
    r'SOFTWARE\Microsoft\Windows NT\CurrentVersion\Fonts',
    r'SOFTWARE\Microsoft\Windows\CurrentVersion\Fonts']
MSUserFontDirectories = [
    str(_HOME / 'AppData/Local/Microsoft/Windows/Fonts'),
    str(_HOME / 'AppData/Roaming/Microsoft/Windows/Fonts'),
]
X11FontDirectories = [
    # an old standard installation point
    "/usr/X11R6/lib/X11/fonts/TTF/",
    "/usr/X11/lib/X11/fonts",
    # here is the new standard location for fonts
    "/usr/share/fonts/",
    # documented as a good place to install new fonts
    "/usr/local/share/fonts/",
    # common application, not really useful
    "/usr/lib/openoffice/share/fonts/truetype/",
    # user fonts
    str((Path(os.environ.get('XDG_DATA_HOME') or _HOME / ".local/share"))
        / "fonts"),
    str(_HOME / ".fonts"),
]
OSXFontDirectories = [
    "/Library/Fonts/",
    "/Network/Library/Fonts/",
    "/System/Library/Fonts/",
    # fonts installed via MacPorts
    "/opt/local/share/fonts",
    # user fonts
    str(_HOME / "Library/Fonts"),
]


def get_fontext_synonyms(fontext):
    """
    Return a list of file extensions that are synonyms for
    the given file extension *fileext*.
    """
    return {
        'afm': ['afm'],
        'otf': ['otf', 'ttc', 'ttf'],
        'ttc': ['otf', 'ttc', 'ttf'],
        'ttf': ['otf', 'ttc', 'ttf'],
    }[fontext]


def list_fonts(directory, extensions):
    """
    Return a list of all fonts matching any of the extensions, found
    recursively under the directory.
    """
    extensions = ["." + ext for ext in extensions]
    return [os.path.join(dirpath, filename)
            # os.walk ignores access errors, unlike Path.glob.
            for dirpath, _, filenames in os.walk(directory)
            for filename in filenames
            if Path(filename).suffix.lower() in extensions]


def win32FontDirectory():
    r"""
    Return the user-specified font directory for Win32.  This is
    looked up from the registry key ::

      \\HKEY_CURRENT_USER\Software\Microsoft\Windows\CurrentVersion\Explorer\Shell Folders\Fonts

    If the key is not found, ``%WINDIR%\Fonts`` will be returned.
    """
    import winreg
    try:
        with winreg.OpenKey(winreg.HKEY_CURRENT_USER, MSFolders) as user:
            return winreg.QueryValueEx(user, 'Fonts')[0]
    except OSError:
        return os.path.join(os.environ['WINDIR'], 'Fonts')


def _get_win32_installed_fonts():
    """List the font paths known to the Windows registry."""
    import winreg
    items = set()
    # Search and resolve fonts listed in the registry.
    for domain, base_dirs in [
            (winreg.HKEY_LOCAL_MACHINE, [win32FontDirectory()]),  # System.
            (winreg.HKEY_CURRENT_USER, MSUserFontDirectories),  # User.
    ]:
        for base_dir in base_dirs:
            for reg_path in MSFontDirectories:
                try:
                    with winreg.OpenKey(domain, reg_path) as local:
                        for j in range(winreg.QueryInfoKey(local)[1]):
                            # value may contain the filename of the font or its
                            # absolute path.
                            key, value, tp = winreg.EnumValue(local, j)
                            if not isinstance(value, str):
                                continue
                            try:
                                # If value contains already an absolute path,
                                # then it is not changed further.
                                path = Path(base_dir, value).resolve()
                            except RuntimeError:
                                # Don't fail with invalid entries.
                                continue
                            items.add(path)
                except (OSError, MemoryError):
                    continue
    return items


@lru_cache
def _get_fontconfig_fonts():
    """Cache and list the font paths known to ``fc-list``."""
    try:
        if b'--format' not in subprocess.check_output(['fc-list', '--help']):
            _log.warning(  # fontconfig 2.7 implemented --format.
                'Matplotlib needs fontconfig>=2.7 to query system fonts.')
            return []
        out = subprocess.check_output(['fc-list', '--format=%{file}\\n'])
    except (OSError, subprocess.CalledProcessError):
        return []
    return [Path(os.fsdecode(fname)) for fname in out.split(b'\n')]


def findSystemFonts(fontpaths=None, fontext='ttf'):
    """
    Search for fonts in the specified font paths.  If no paths are
    given, will use a standard set of system paths, as well as the
    list of fonts tracked by fontconfig if fontconfig is installed and
    available.  A list of TrueType fonts are returned by default with
    AFM fonts as an option.
    """
    fontfiles = set()
    fontexts = get_fontext_synonyms(fontext)

    if fontpaths is None:
        if sys.platform == 'win32':
            installed_fonts = _get_win32_installed_fonts()
<<<<<<< HEAD
            fontpaths = MSUserFontDirectories + [win32FontDirectory()]
        elif sys.platform == 'darwin' and os.uname().machine.startswith('iP'): 
            # iOS, no "fc-list" command, we just use system fonts:
            installed_fonts = []
            fontpaths = OSXFontDirectories
=======
            fontpaths = []
>>>>>>> 7571b52d
        else:
            installed_fonts = _get_fontconfig_fonts()
            if sys.platform == 'darwin':
                fontpaths = [*X11FontDirectories, *OSXFontDirectories]
            else:
                fontpaths = X11FontDirectories
        fontfiles.update(str(path) for path in installed_fonts
                         if path.suffix.lower()[1:] in fontexts)

    elif isinstance(fontpaths, str):
        fontpaths = [fontpaths]

    for path in fontpaths:
        fontfiles.update(map(os.path.abspath, list_fonts(path, fontexts)))

    return [fname for fname in fontfiles if os.path.exists(fname)]


def _fontentry_helper_repr_png(fontent):
    from matplotlib.figure import Figure  # Circular import.
    fig = Figure()
    font_path = Path(fontent.fname) if fontent.fname != '' else None
    fig.text(0, 0, fontent.name, font=font_path)
    with BytesIO() as buf:
        fig.savefig(buf, bbox_inches='tight', transparent=True)
        return buf.getvalue()


def _fontentry_helper_repr_html(fontent):
    png_stream = _fontentry_helper_repr_png(fontent)
    png_b64 = b64encode(png_stream).decode()
    return f"<img src=\"data:image/png;base64, {png_b64}\" />"


FontEntry = dataclasses.make_dataclass(
    'FontEntry', [
        ('fname', str, dataclasses.field(default='')),
        ('name', str, dataclasses.field(default='')),
        ('style', str, dataclasses.field(default='normal')),
        ('variant', str, dataclasses.field(default='normal')),
        ('weight', Union[str, int], dataclasses.field(default='normal')),
        ('stretch', str, dataclasses.field(default='normal')),
        ('size', str, dataclasses.field(default='medium')),
    ],
    namespace={
        '__doc__': """
    A class for storing Font properties.

    It is used when populating the font lookup dictionary.
    """,
        '_repr_html_': lambda self: _fontentry_helper_repr_html(self),
        '_repr_png_': lambda self: _fontentry_helper_repr_png(self),
    }
)


def ttfFontProperty(font):
    """
    Extract information from a TrueType font file.

    Parameters
    ----------
    font : `.FT2Font`
        The TrueType font file from which information will be extracted.

    Returns
    -------
    `FontEntry`
        The extracted font properties.

    """
    name = font.family_name

    #  Styles are: italic, oblique, and normal (default)

    sfnt = font.get_sfnt()
    mac_key = (1,  # platform: macintosh
               0,  # id: roman
               0)  # langid: english
    ms_key = (3,  # platform: microsoft
              1,  # id: unicode_cs
              0x0409)  # langid: english_united_states

    # These tables are actually mac_roman-encoded, but mac_roman support may be
    # missing in some alternative Python implementations and we are only going
    # to look for ASCII substrings, where any ASCII-compatible encoding works
    # - or big-endian UTF-16, since important Microsoft fonts use that.
    sfnt2 = (sfnt.get((*mac_key, 2), b'').decode('latin-1').lower() or
             sfnt.get((*ms_key, 2), b'').decode('utf_16_be').lower())
    sfnt4 = (sfnt.get((*mac_key, 4), b'').decode('latin-1').lower() or
             sfnt.get((*ms_key, 4), b'').decode('utf_16_be').lower())

    if sfnt4.find('oblique') >= 0:
        style = 'oblique'
    elif sfnt4.find('italic') >= 0:
        style = 'italic'
    elif sfnt2.find('regular') >= 0:
        style = 'normal'
    elif font.style_flags & ft2font.ITALIC:
        style = 'italic'
    else:
        style = 'normal'

    #  Variants are: small-caps and normal (default)

    #  !!!!  Untested
    if name.lower() in ['capitals', 'small-caps']:
        variant = 'small-caps'
    else:
        variant = 'normal'

    # The weight-guessing algorithm is directly translated from fontconfig
    # 2.13.1's FcFreeTypeQueryFaceInternal (fcfreetype.c).
    wws_subfamily = 22
    typographic_subfamily = 16
    font_subfamily = 2
    styles = [
        sfnt.get((*mac_key, wws_subfamily), b'').decode('latin-1'),
        sfnt.get((*mac_key, typographic_subfamily), b'').decode('latin-1'),
        sfnt.get((*mac_key, font_subfamily), b'').decode('latin-1'),
        sfnt.get((*ms_key, wws_subfamily), b'').decode('utf-16-be'),
        sfnt.get((*ms_key, typographic_subfamily), b'').decode('utf-16-be'),
        sfnt.get((*ms_key, font_subfamily), b'').decode('utf-16-be'),
    ]
    styles = [*filter(None, styles)] or [font.style_name]

    def get_weight():  # From fontconfig's FcFreeTypeQueryFaceInternal.
        # OS/2 table weight.
        os2 = font.get_sfnt_table("OS/2")
        if os2 and os2["version"] != 0xffff:
            return os2["usWeightClass"]
        # PostScript font info weight.
        try:
            ps_font_info_weight = (
                font.get_ps_font_info()["weight"].replace(" ", "") or "")
        except ValueError:
            pass
        else:
            for regex, weight in _weight_regexes:
                if re.fullmatch(regex, ps_font_info_weight, re.I):
                    return weight
        # Style name weight.
        for style in styles:
            style = style.replace(" ", "")
            for regex, weight in _weight_regexes:
                if re.search(regex, style, re.I):
                    return weight
        if font.style_flags & ft2font.BOLD:
            return 700  # "bold"
        return 500  # "medium", not "regular"!

    weight = int(get_weight())

    #  Stretch can be absolute and relative
    #  Absolute stretches are: ultra-condensed, extra-condensed, condensed,
    #    semi-condensed, normal, semi-expanded, expanded, extra-expanded,
    #    and ultra-expanded.
    #  Relative stretches are: wider, narrower
    #  Child value is: inherit

    if any(word in sfnt4 for word in ['narrow', 'condensed', 'cond']):
        stretch = 'condensed'
    elif 'demi cond' in sfnt4:
        stretch = 'semi-condensed'
    elif any(word in sfnt4 for word in ['wide', 'expanded', 'extended']):
        stretch = 'expanded'
    else:
        stretch = 'normal'

    #  Sizes can be absolute and relative.
    #  Absolute sizes are: xx-small, x-small, small, medium, large, x-large,
    #    and xx-large.
    #  Relative sizes are: larger, smaller
    #  Length value is an absolute font size, e.g., 12pt
    #  Percentage values are in 'em's.  Most robust specification.

    if not font.scalable:
        raise NotImplementedError("Non-scalable fonts are not supported")
    size = 'scalable'

    return FontEntry(font.fname, name, style, variant, weight, stretch, size)


def afmFontProperty(fontpath, font):
    """
    Extract information from an AFM font file.

    Parameters
    ----------
    fontpath : str
        The filename corresponding to *font*.
    font : AFM
        The AFM font file from which information will be extracted.

    Returns
    -------
    `FontEntry`
        The extracted font properties.
    """

    name = font.get_familyname()
    fontname = font.get_fontname().lower()

    #  Styles are: italic, oblique, and normal (default)

    if font.get_angle() != 0 or 'italic' in name.lower():
        style = 'italic'
    elif 'oblique' in name.lower():
        style = 'oblique'
    else:
        style = 'normal'

    #  Variants are: small-caps and normal (default)

    # !!!!  Untested
    if name.lower() in ['capitals', 'small-caps']:
        variant = 'small-caps'
    else:
        variant = 'normal'

    weight = font.get_weight().lower()
    if weight not in weight_dict:
        weight = 'normal'

    #  Stretch can be absolute and relative
    #  Absolute stretches are: ultra-condensed, extra-condensed, condensed,
    #    semi-condensed, normal, semi-expanded, expanded, extra-expanded,
    #    and ultra-expanded.
    #  Relative stretches are: wider, narrower
    #  Child value is: inherit
    if 'demi cond' in fontname:
        stretch = 'semi-condensed'
    elif any(word in fontname for word in ['narrow', 'cond']):
        stretch = 'condensed'
    elif any(word in fontname for word in ['wide', 'expanded', 'extended']):
        stretch = 'expanded'
    else:
        stretch = 'normal'

    #  Sizes can be absolute and relative.
    #  Absolute sizes are: xx-small, x-small, small, medium, large, x-large,
    #    and xx-large.
    #  Relative sizes are: larger, smaller
    #  Length value is an absolute font size, e.g., 12pt
    #  Percentage values are in 'em's.  Most robust specification.

    #  All AFM fonts are apparently scalable.

    size = 'scalable'

    return FontEntry(fontpath, name, style, variant, weight, stretch, size)


class FontProperties:
    """
    A class for storing and manipulating font properties.

    The font properties are the six properties described in the
    `W3C Cascading Style Sheet, Level 1
    <http://www.w3.org/TR/1998/REC-CSS2-19980512/>`_ font
    specification and *math_fontfamily* for math fonts:

    - family: A list of font names in decreasing order of priority.
      The items may include a generic font family name, either 'sans-serif',
      'serif', 'cursive', 'fantasy', or 'monospace'.  In that case, the actual
      font to be used will be looked up from the associated rcParam during the
      search process in `.findfont`. Default: :rc:`font.family`

    - style: Either 'normal', 'italic' or 'oblique'.
      Default: :rc:`font.style`

    - variant: Either 'normal' or 'small-caps'.
      Default: :rc:`font.variant`

    - stretch: A numeric value in the range 0-1000 or one of
      'ultra-condensed', 'extra-condensed', 'condensed',
      'semi-condensed', 'normal', 'semi-expanded', 'expanded',
      'extra-expanded' or 'ultra-expanded'. Default: :rc:`font.stretch`

    - weight: A numeric value in the range 0-1000 or one of
      'ultralight', 'light', 'normal', 'regular', 'book', 'medium',
      'roman', 'semibold', 'demibold', 'demi', 'bold', 'heavy',
      'extra bold', 'black'. Default: :rc:`font.weight`

    - size: Either a relative value of 'xx-small', 'x-small',
      'small', 'medium', 'large', 'x-large', 'xx-large' or an
      absolute font size, e.g., 10. Default: :rc:`font.size`

    - math_fontfamily: The family of fonts used to render math text.
      Supported values are: 'dejavusans', 'dejavuserif', 'cm',
      'stix', 'stixsans' and 'custom'. Default: :rc:`mathtext.fontset`

    Alternatively, a font may be specified using the absolute path to a font
    file, by using the *fname* kwarg.  However, in this case, it is typically
    simpler to just pass the path (as a `pathlib.Path`, not a `str`) to the
    *font* kwarg of the `.Text` object.

    The preferred usage of font sizes is to use the relative values,
    e.g.,  'large', instead of absolute font sizes, e.g., 12.  This
    approach allows all text sizes to be made larger or smaller based
    on the font manager's default font size.

    This class will also accept a fontconfig_ pattern_, if it is the only
    argument provided.  This support does not depend on fontconfig; we are
    merely borrowing its pattern syntax for use here.

    .. _fontconfig: https://www.freedesktop.org/wiki/Software/fontconfig/
    .. _pattern:
       https://www.freedesktop.org/software/fontconfig/fontconfig-user.html

    Note that Matplotlib's internal font manager and fontconfig use a
    different algorithm to lookup fonts, so the results of the same pattern
    may be different in Matplotlib than in other applications that use
    fontconfig.
    """

    def __init__(self, family=None, style=None, variant=None, weight=None,
                 stretch=None, size=None,
                 fname=None,  # if set, it's a hardcoded filename to use
                 math_fontfamily=None):
        self.set_family(family)
        self.set_style(style)
        self.set_variant(variant)
        self.set_weight(weight)
        self.set_stretch(stretch)
        self.set_file(fname)
        self.set_size(size)
        self.set_math_fontfamily(math_fontfamily)
        # Treat family as a fontconfig pattern if it is the only parameter
        # provided.  Even in that case, call the other setters first to set
        # attributes not specified by the pattern to the rcParams defaults.
        if (isinstance(family, str)
                and style is None and variant is None and weight is None
                and stretch is None and size is None and fname is None):
            self.set_fontconfig_pattern(family)

    @classmethod
    def _from_any(cls, arg):
        """
        Generic constructor which can build a `.FontProperties` from any of the
        following:

        - a `.FontProperties`: it is passed through as is;
        - `None`: a `.FontProperties` using rc values is used;
        - an `os.PathLike`: it is used as path to the font file;
        - a `str`: it is parsed as a fontconfig pattern;
        - a `dict`: it is passed as ``**kwargs`` to `.FontProperties`.
        """
        if arg is None:
            return cls()
        elif isinstance(arg, cls):
            return arg
        elif isinstance(arg, os.PathLike):
            return cls(fname=arg)
        elif isinstance(arg, str):
            return cls(arg)
        else:
            return cls(**arg)

    def __hash__(self):
        l = (tuple(self.get_family()),
             self.get_slant(),
             self.get_variant(),
             self.get_weight(),
             self.get_stretch(),
             self.get_size(),
             self.get_file(),
             self.get_math_fontfamily())
        return hash(l)

    def __eq__(self, other):
        return hash(self) == hash(other)

    def __str__(self):
        return self.get_fontconfig_pattern()

    def get_family(self):
        """
        Return a list of individual font family names or generic family names.

        The font families or generic font families (which will be resolved
        from their respective rcParams when searching for a matching font) in
        the order of preference.
        """
        return self._family

    def get_name(self):
        """
        Return the name of the font that best matches the font properties.
        """
        return get_font(findfont(self)).family_name

    def get_style(self):
        """
        Return the font style.  Values are: 'normal', 'italic' or 'oblique'.
        """
        return self._slant

    def get_variant(self):
        """
        Return the font variant.  Values are: 'normal' or 'small-caps'.
        """
        return self._variant

    def get_weight(self):
        """
        Set the font weight.  Options are: A numeric value in the
        range 0-1000 or one of 'light', 'normal', 'regular', 'book',
        'medium', 'roman', 'semibold', 'demibold', 'demi', 'bold',
        'heavy', 'extra bold', 'black'
        """
        return self._weight

    def get_stretch(self):
        """
        Return the font stretch or width.  Options are: 'ultra-condensed',
        'extra-condensed', 'condensed', 'semi-condensed', 'normal',
        'semi-expanded', 'expanded', 'extra-expanded', 'ultra-expanded'.
        """
        return self._stretch

    def get_size(self):
        """
        Return the font size.
        """
        return self._size

    def get_file(self):
        """
        Return the filename of the associated font.
        """
        return self._file

    def get_fontconfig_pattern(self):
        """
        Get a fontconfig_ pattern_ suitable for looking up the font as
        specified with fontconfig's ``fc-match`` utility.

        This support does not depend on fontconfig; we are merely borrowing its
        pattern syntax for use here.
        """
        return generate_fontconfig_pattern(self)

    def set_family(self, family):
        """
        Change the font family.  Can be either an alias (generic name
        is CSS parlance), such as: 'serif', 'sans-serif', 'cursive',
        'fantasy', or 'monospace', a real font name or a list of real
        font names.  Real font names are not supported when
        :rc:`text.usetex` is `True`. Default: :rc:`font.family`
        """
        if family is None:
            family = mpl.rcParams['font.family']
        if isinstance(family, str):
            family = [family]
        self._family = family

    def set_style(self, style):
        """
        Set the font style.

        Parameters
        ----------
        style : {'normal', 'italic', 'oblique'}, default: :rc:`font.style`
        """
        if style is None:
            style = mpl.rcParams['font.style']
        _api.check_in_list(['normal', 'italic', 'oblique'], style=style)
        self._slant = style

    def set_variant(self, variant):
        """
        Set the font variant.

        Parameters
        ----------
        variant : {'normal', 'small-caps'}, default: :rc:`font.variant`
        """
        if variant is None:
            variant = mpl.rcParams['font.variant']
        _api.check_in_list(['normal', 'small-caps'], variant=variant)
        self._variant = variant

    def set_weight(self, weight):
        """
        Set the font weight.

        Parameters
        ----------
        weight : int or {'ultralight', 'light', 'normal', 'regular', 'book', \
'medium', 'roman', 'semibold', 'demibold', 'demi', 'bold', 'heavy', \
'extra bold', 'black'}, default: :rc:`font.weight`
            If int, must be in the range  0-1000.
        """
        if weight is None:
            weight = mpl.rcParams['font.weight']
        if weight in weight_dict:
            self._weight = weight
            return
        try:
            weight = int(weight)
        except ValueError:
            pass
        else:
            if 0 <= weight <= 1000:
                self._weight = weight
                return
        raise ValueError(f"{weight=} is invalid")

    def set_stretch(self, stretch):
        """
        Set the font stretch or width.

        Parameters
        ----------
        stretch : int or {'ultra-condensed', 'extra-condensed', 'condensed', \
'semi-condensed', 'normal', 'semi-expanded', 'expanded', 'extra-expanded', \
'ultra-expanded'}, default: :rc:`font.stretch`
            If int, must be in the range  0-1000.
        """
        if stretch is None:
            stretch = mpl.rcParams['font.stretch']
        if stretch in stretch_dict:
            self._stretch = stretch
            return
        try:
            stretch = int(stretch)
        except ValueError:
            pass
        else:
            if 0 <= stretch <= 1000:
                self._stretch = stretch
                return
        raise ValueError(f"{stretch=} is invalid")

    def set_size(self, size):
        """
        Set the font size.

        Parameters
        ----------
        size : float or {'xx-small', 'x-small', 'small', 'medium', \
'large', 'x-large', 'xx-large'}, default: :rc:`font.size`
            If a float, the font size in points. The string values denote
            sizes relative to the default font size.
        """
        if size is None:
            size = mpl.rcParams['font.size']
        try:
            size = float(size)
        except ValueError:
            try:
                scale = font_scalings[size]
            except KeyError as err:
                raise ValueError(
                    "Size is invalid. Valid font size are "
                    + ", ".join(map(str, font_scalings))) from err
            else:
                size = scale * FontManager.get_default_size()
        if size < 1.0:
            _log.info('Fontsize %1.2f < 1.0 pt not allowed by FreeType. '
                      'Setting fontsize = 1 pt', size)
            size = 1.0
        self._size = size

    def set_file(self, file):
        """
        Set the filename of the fontfile to use.  In this case, all
        other properties will be ignored.
        """
        self._file = os.fspath(file) if file is not None else None

    def set_fontconfig_pattern(self, pattern):
        """
        Set the properties by parsing a fontconfig_ *pattern*.

        This support does not depend on fontconfig; we are merely borrowing its
        pattern syntax for use here.
        """
        for key, val in parse_fontconfig_pattern(pattern).items():
            if type(val) is list:
                getattr(self, "set_" + key)(val[0])
            else:
                getattr(self, "set_" + key)(val)

    def get_math_fontfamily(self):
        """
        Return the name of the font family used for math text.

        The default font is :rc:`mathtext.fontset`.
        """
        return self._math_fontfamily

    def set_math_fontfamily(self, fontfamily):
        """
        Set the font family for text in math mode.

        If not set explicitly, :rc:`mathtext.fontset` will be used.

        Parameters
        ----------
        fontfamily : str
            The name of the font family.

            Available font families are defined in the
            :ref:`default matplotlibrc file <customizing-with-matplotlibrc-files>`.

        See Also
        --------
        .text.Text.get_math_fontfamily
        """
        if fontfamily is None:
            fontfamily = mpl.rcParams['mathtext.fontset']
        else:
            valid_fonts = _validators['mathtext.fontset'].valid.values()
            # _check_in_list() Validates the parameter math_fontfamily as
            # if it were passed to rcParams['mathtext.fontset']
            _api.check_in_list(valid_fonts, math_fontfamily=fontfamily)
        self._math_fontfamily = fontfamily

    def copy(self):
        """Return a copy of self."""
        return copy.copy(self)

    # Aliases
    set_name = set_family
    get_slant = get_style
    set_slant = set_style
    get_size_in_points = get_size


class _JSONEncoder(json.JSONEncoder):
    def default(self, o):
        if isinstance(o, FontManager):
            return dict(o.__dict__, __class__='FontManager')
        elif isinstance(o, FontEntry):
            d = dict(o.__dict__, __class__='FontEntry')
            try:
                # Cache paths of fonts shipped with Matplotlib relative to the
                # Matplotlib data path, which helps in the presence of venvs.
                d["fname"] = str(
                    Path(d["fname"]).relative_to(mpl.get_data_path()))
            except ValueError:
                pass
            return d
        else:
            return super().default(o)


def _json_decode(o):
    cls = o.pop('__class__', None)
    if cls is None:
        return o
    elif cls == 'FontManager':
        r = FontManager.__new__(FontManager)
        r.__dict__.update(o)
        return r
    elif cls == 'FontEntry':
        r = FontEntry.__new__(FontEntry)
        r.__dict__.update(o)
        if not os.path.isabs(r.fname):
            r.fname = os.path.join(mpl.get_data_path(), r.fname)
        return r
    else:
        raise ValueError("Don't know how to deserialize __class__=%s" % cls)


def json_dump(data, filename):
    """
    Dump `FontManager` *data* as JSON to the file named *filename*.

    See Also
    --------
    json_load

    Notes
    -----
    File paths that are children of the Matplotlib data path (typically, fonts
    shipped with Matplotlib) are stored relative to that data path (to remain
    valid across virtualenvs).

    This function temporarily locks the output file to prevent multiple
    processes from overwriting one another's output.
    """
    with cbook._lock_path(filename), open(filename, 'w') as fh:
        try:
            json.dump(data, fh, cls=_JSONEncoder, indent=2)
        except OSError as e:
            _log.warning('Could not save font_manager cache %s', e)


def json_load(filename):
    """
    Load a `FontManager` from the JSON file named *filename*.

    See Also
    --------
    json_dump
    """
    with open(filename) as fh:
        return json.load(fh, object_hook=_json_decode)


class FontManager:
    """
    On import, the `FontManager` singleton instance creates a list of ttf and
    afm fonts and caches their `FontProperties`.  The `FontManager.findfont`
    method does a nearest neighbor search to find the font that most closely
    matches the specification.  If no good enough match is found, the default
    font is returned.

    Fonts added with the `FontManager.addfont` method will not persist in the
    cache; therefore, `addfont` will need to be called every time Matplotlib is
    imported. This method should only be used if and when a font cannot be
    installed on your operating system by other means.

    Notes
    -----
    The `FontManager.addfont` method must be called on the global `FontManager`
    instance.

    Example usage::

        import matplotlib.pyplot as plt
        from matplotlib import font_manager

        font_dirs = ["/resources/fonts"]  # The path to the custom font file.
        font_files = font_manager.findSystemFonts(fontpaths=font_dirs)

        for font_file in font_files:
            font_manager.fontManager.addfont(font_file)
    """
    # Increment this version number whenever the font cache data
    # format or behavior has changed and requires an existing font
    # cache files to be rebuilt.
    __version__ = 330

    def __init__(self, size=None, weight='normal'):
        self._version = self.__version__

        self.__default_weight = weight
        self.default_size = size

        # Create list of font paths.
        paths = [cbook._get_data_path('fonts', subdir)
                 for subdir in ['ttf', 'afm', 'pdfcorefonts']]
        _log.debug('font search path %s', paths)

        self.defaultFamily = {
            'ttf': 'DejaVu Sans',
            'afm': 'Helvetica'}

        self.afmlist = []
        self.ttflist = []

        # Delay the warning by 5s.
        timer = threading.Timer(5, lambda: _log.warning(
            'Matplotlib is building the font cache; this may take a moment.'))
        timer.start()
        try:
            for fontext in ["afm", "ttf"]:
                for path in [*findSystemFonts(paths, fontext=fontext),
                             *findSystemFonts(fontext=fontext)]:
                    try:
                        self.addfont(path)
                    except OSError as exc:
                        _log.info("Failed to open font file %s: %s", path, exc)
                    except Exception as exc:
                        _log.info("Failed to extract font properties from %s: "
                                  "%s", path, exc)
        finally:
            timer.cancel()

    def addfont(self, path):
        """
        Cache the properties of the font at *path* to make it available to the
        `FontManager`.  The type of font is inferred from the path suffix.

        Parameters
        ----------
        path : str or path-like

        Notes
        -----
        This method is useful for adding a custom font without installing it in
        your operating system. See the `FontManager` singleton instance for
        usage and caveats about this function.
        """
        # Convert to string in case of a path as
        # afmFontProperty and FT2Font expect this
        path = os.fsdecode(path)
        if Path(path).suffix.lower() == ".afm":
            with open(path, "rb") as fh:
                font = _afm.AFM(fh)
            prop = afmFontProperty(path, font)
            self.afmlist.append(prop)
        else:
            font = ft2font.FT2Font(path)
            prop = ttfFontProperty(font)
            self.ttflist.append(prop)
        self._findfont_cached.cache_clear()

    @property
    def defaultFont(self):
        # Lazily evaluated (findfont then caches the result) to avoid including
        # the venv path in the json serialization.
        return {ext: self.findfont(family, fontext=ext)
                for ext, family in self.defaultFamily.items()}

    def get_default_weight(self):
        """
        Return the default font weight.
        """
        return self.__default_weight

    @staticmethod
    def get_default_size():
        """
        Return the default font size.
        """
        return mpl.rcParams['font.size']

    def set_default_weight(self, weight):
        """
        Set the default font weight.  The initial value is 'normal'.
        """
        self.__default_weight = weight

    @staticmethod
    def _expand_aliases(family):
        if family in ('sans', 'sans serif'):
            family = 'sans-serif'
        return mpl.rcParams['font.' + family]

    # Each of the scoring functions below should return a value between
    # 0.0 (perfect match) and 1.0 (terrible match)
    def score_family(self, families, family2):
        """
        Return a match score between the list of font families in
        *families* and the font family name *family2*.

        An exact match at the head of the list returns 0.0.

        A match further down the list will return between 0 and 1.

        No match will return 1.0.
        """
        if not isinstance(families, (list, tuple)):
            families = [families]
        elif len(families) == 0:
            return 1.0
        family2 = family2.lower()
        step = 1 / len(families)
        for i, family1 in enumerate(families):
            family1 = family1.lower()
            if family1 in font_family_aliases:
                options = [*map(str.lower, self._expand_aliases(family1))]
                if family2 in options:
                    idx = options.index(family2)
                    return (i + (idx / len(options))) * step
            elif family1 == family2:
                # The score should be weighted by where in the
                # list the font was found.
                return i * step
        return 1.0

    def score_style(self, style1, style2):
        """
        Return a match score between *style1* and *style2*.

        An exact match returns 0.0.

        A match between 'italic' and 'oblique' returns 0.1.

        No match returns 1.0.
        """
        if style1 == style2:
            return 0.0
        elif (style1 in ('italic', 'oblique')
              and style2 in ('italic', 'oblique')):
            return 0.1
        return 1.0

    def score_variant(self, variant1, variant2):
        """
        Return a match score between *variant1* and *variant2*.

        An exact match returns 0.0, otherwise 1.0.
        """
        if variant1 == variant2:
            return 0.0
        else:
            return 1.0

    def score_stretch(self, stretch1, stretch2):
        """
        Return a match score between *stretch1* and *stretch2*.

        The result is the absolute value of the difference between the
        CSS numeric values of *stretch1* and *stretch2*, normalized
        between 0.0 and 1.0.
        """
        try:
            stretchval1 = int(stretch1)
        except ValueError:
            stretchval1 = stretch_dict.get(stretch1, 500)
        try:
            stretchval2 = int(stretch2)
        except ValueError:
            stretchval2 = stretch_dict.get(stretch2, 500)
        return abs(stretchval1 - stretchval2) / 1000.0

    def score_weight(self, weight1, weight2):
        """
        Return a match score between *weight1* and *weight2*.

        The result is 0.0 if both weight1 and weight 2 are given as strings
        and have the same value.

        Otherwise, the result is the absolute value of the difference between
        the CSS numeric values of *weight1* and *weight2*, normalized between
        0.05 and 1.0.
        """
        # exact match of the weight names, e.g. weight1 == weight2 == "regular"
        if cbook._str_equal(weight1, weight2):
            return 0.0
        w1 = weight1 if isinstance(weight1, Number) else weight_dict[weight1]
        w2 = weight2 if isinstance(weight2, Number) else weight_dict[weight2]
        return 0.95 * (abs(w1 - w2) / 1000) + 0.05

    def score_size(self, size1, size2):
        """
        Return a match score between *size1* and *size2*.

        If *size2* (the size specified in the font file) is 'scalable', this
        function always returns 0.0, since any font size can be generated.

        Otherwise, the result is the absolute distance between *size1* and
        *size2*, normalized so that the usual range of font sizes (6pt -
        72pt) will lie between 0.0 and 1.0.
        """
        if size2 == 'scalable':
            return 0.0
        # Size value should have already been
        try:
            sizeval1 = float(size1)
        except ValueError:
            sizeval1 = self.default_size * font_scalings[size1]
        try:
            sizeval2 = float(size2)
        except ValueError:
            return 1.0
        return abs(sizeval1 - sizeval2) / 72

    def findfont(self, prop, fontext='ttf', directory=None,
                 fallback_to_default=True, rebuild_if_missing=True):
        """
        Find a font that most closely matches the given font properties.

        Parameters
        ----------
        prop : str or `~matplotlib.font_manager.FontProperties`
            The font properties to search for. This can be either a
            `.FontProperties` object or a string defining a
            `fontconfig patterns`_.

        fontext : {'ttf', 'afm'}, default: 'ttf'
            The extension of the font file:

            - 'ttf': TrueType and OpenType fonts (.ttf, .ttc, .otf)
            - 'afm': Adobe Font Metrics (.afm)

        directory : str, optional
            If given, only search this directory and its subdirectories.

        fallback_to_default : bool
            If True, will fall back to the default font family (usually
            "DejaVu Sans" or "Helvetica") if the first lookup hard-fails.

        rebuild_if_missing : bool
            Whether to rebuild the font cache and search again if the first
            match appears to point to a nonexisting font (i.e., the font cache
            contains outdated entries).

        Returns
        -------
        str
            The filename of the best matching font.

        Notes
        -----
        This performs a nearest neighbor search.  Each font is given a
        similarity score to the target font properties.  The first font with
        the highest score is returned.  If no matches below a certain
        threshold are found, the default font (usually DejaVu Sans) is
        returned.

        The result is cached, so subsequent lookups don't have to
        perform the O(n) nearest neighbor search.

        See the `W3C Cascading Style Sheet, Level 1
        <http://www.w3.org/TR/1998/REC-CSS2-19980512/>`_ documentation
        for a description of the font finding algorithm.

        .. _fontconfig patterns:
           https://www.freedesktop.org/software/fontconfig/fontconfig-user.html
        """
        # Pass the relevant rcParams (and the font manager, as `self`) to
        # _findfont_cached so to prevent using a stale cache entry after an
        # rcParam was changed.
        rc_params = tuple(tuple(mpl.rcParams[key]) for key in [
            "font.serif", "font.sans-serif", "font.cursive", "font.fantasy",
            "font.monospace"])
        ret = self._findfont_cached(
            prop, fontext, directory, fallback_to_default, rebuild_if_missing,
            rc_params)
        if isinstance(ret, _ExceptionProxy):
            raise ret.klass(ret.message)
        return ret

    def get_font_names(self):
        """Return the list of available fonts."""
        return list({font.name for font in self.ttflist})

    def _find_fonts_by_props(self, prop, fontext='ttf', directory=None,
                             fallback_to_default=True, rebuild_if_missing=True):
        """
        Find font families that most closely match the given properties.

        Parameters
        ----------
        prop : str or `~matplotlib.font_manager.FontProperties`
            The font properties to search for. This can be either a
            `.FontProperties` object or a string defining a
            `fontconfig patterns`_.

        fontext : {'ttf', 'afm'}, default: 'ttf'
            The extension of the font file:

            - 'ttf': TrueType and OpenType fonts (.ttf, .ttc, .otf)
            - 'afm': Adobe Font Metrics (.afm)

        directory : str, optional
            If given, only search this directory and its subdirectories.

        fallback_to_default : bool
            If True, will fall back to the default font family (usually
            "DejaVu Sans" or "Helvetica") if none of the families were found.

        rebuild_if_missing : bool
            Whether to rebuild the font cache and search again if the first
            match appears to point to a nonexisting font (i.e., the font cache
            contains outdated entries).

        Returns
        -------
        list[str]
            The paths of the fonts found

        Notes
        -----
        This is an extension/wrapper of the original findfont API, which only
        returns a single font for given font properties. Instead, this API
        returns a dict containing multiple fonts and their filepaths
        which closely match the given font properties.  Since this internally
        uses the original API, there's no change to the logic of performing the
        nearest neighbor search.  See `findfont` for more details.
        """

        prop = FontProperties._from_any(prop)

        fpaths = []
        for family in prop.get_family():
            cprop = prop.copy()
            cprop.set_family(family)  # set current prop's family

            try:
                fpaths.append(
                    self.findfont(
                        cprop, fontext, directory,
                        fallback_to_default=False,  # don't fallback to default
                        rebuild_if_missing=rebuild_if_missing,
                    )
                )
            except ValueError:
                if family in font_family_aliases:
                    _log.warning(
                        "findfont: Generic family %r not found because "
                        "none of the following families were found: %s",
                        family, ", ".join(self._expand_aliases(family))
                    )
                else:
                    _log.warning("findfont: Font family %r not found.", family)

        # only add default family if no other font was found and
        # fallback_to_default is enabled
        if not fpaths:
            if fallback_to_default:
                dfamily = self.defaultFamily[fontext]
                cprop = prop.copy()
                cprop.set_family(dfamily)
                fpaths.append(
                    self.findfont(
                        cprop, fontext, directory,
                        fallback_to_default=True,
                        rebuild_if_missing=rebuild_if_missing,
                    )
                )
            else:
                raise ValueError("Failed to find any font, and fallback "
                                 "to the default font was disabled")

        return fpaths

    @lru_cache(1024)
    def _findfont_cached(self, prop, fontext, directory, fallback_to_default,
                         rebuild_if_missing, rc_params):

        prop = FontProperties._from_any(prop)

        fname = prop.get_file()
        if fname is not None:
            return fname

        if fontext == 'afm':
            fontlist = self.afmlist
        else:
            fontlist = self.ttflist

        best_score = 1e64
        best_font = None

        _log.debug('findfont: Matching %s.', prop)
        for font in fontlist:
            if (directory is not None and
                    Path(directory) not in Path(font.fname).parents):
                continue
            # Matching family should have top priority, so multiply it by 10.
            score = (self.score_family(prop.get_family(), font.name) * 10
                     + self.score_style(prop.get_style(), font.style)
                     + self.score_variant(prop.get_variant(), font.variant)
                     + self.score_weight(prop.get_weight(), font.weight)
                     + self.score_stretch(prop.get_stretch(), font.stretch)
                     + self.score_size(prop.get_size(), font.size))
            _log.debug('findfont: score(%s) = %s', font, score)
            if score < best_score:
                best_score = score
                best_font = font
            if score == 0:
                break

        if best_font is None or best_score >= 10.0:
            if fallback_to_default:
                _log.warning(
                    'findfont: Font family %s not found. Falling back to %s.',
                    prop.get_family(), self.defaultFamily[fontext])
                for family in map(str.lower, prop.get_family()):
                    if family in font_family_aliases:
                        _log.warning(
                            "findfont: Generic family %r not found because "
                            "none of the following families were found: %s",
                            family, ", ".join(self._expand_aliases(family)))
                default_prop = prop.copy()
                default_prop.set_family(self.defaultFamily[fontext])
                return self.findfont(default_prop, fontext, directory,
                                     fallback_to_default=False)
            else:
                # This return instead of raise is intentional, as we wish to
                # cache that it was not found, which will not occur if it was
                # actually raised.
                return _ExceptionProxy(
                    ValueError,
                    f"Failed to find font {prop}, and fallback to the default font was disabled"
                )
        else:
            _log.debug('findfont: Matching %s to %s (%r) with score of %f.',
                       prop, best_font.name, best_font.fname, best_score)
            result = best_font.fname

        if not os.path.isfile(result):
            if rebuild_if_missing:
                _log.info(
                    'findfont: Found a missing font file.  Rebuilding cache.')
                new_fm = _load_fontmanager(try_read_cache=False)
                # Replace self by the new fontmanager, because users may have
                # a reference to this specific instance.
                # TODO: _load_fontmanager should really be (used by) a method
                # modifying the instance in place.
                vars(self).update(vars(new_fm))
                return self.findfont(
                    prop, fontext, directory, rebuild_if_missing=False)
            else:
                # This return instead of raise is intentional, as we wish to
                # cache that it was not found, which will not occur if it was
                # actually raised.
                return _ExceptionProxy(ValueError, "No valid font could be found")

        return _cached_realpath(result)


@lru_cache
def is_opentype_cff_font(filename):
    """
    Return whether the given font is a Postscript Compact Font Format Font
    embedded in an OpenType wrapper.  Used by the PostScript and PDF backends
    that cannot subset these fonts.
    """
    if os.path.splitext(filename)[1].lower() == '.otf':
        with open(filename, 'rb') as fd:
            return fd.read(4) == b"OTTO"
    else:
        return False


@lru_cache(64)
def _get_font(font_filepaths, hinting_factor, *, _kerning_factor, thread_id):
    first_fontpath, *rest = font_filepaths
    return ft2font.FT2Font(
        first_fontpath, hinting_factor,
        _fallback_list=[
            ft2font.FT2Font(
                fpath, hinting_factor,
                _kerning_factor=_kerning_factor
            )
            for fpath in rest
        ],
        _kerning_factor=_kerning_factor
    )


# FT2Font objects cannot be used across fork()s because they reference the same
# FT_Library object.  While invalidating *all* existing FT2Fonts after a fork
# would be too complicated to be worth it, the main way FT2Fonts get reused is
# via the cache of _get_font, which we can empty upon forking (not on Windows,
# which has no fork() or register_at_fork()).
if hasattr(os, "register_at_fork"):
    os.register_at_fork(after_in_child=_get_font.cache_clear)


@lru_cache(64)
def _cached_realpath(path):
    # Resolving the path avoids embedding the font twice in pdf/ps output if a
    # single font is selected using two different relative paths.
    return os.path.realpath(path)


def get_font(font_filepaths, hinting_factor=None):
    """
    Get an `.ft2font.FT2Font` object given a list of file paths.

    Parameters
    ----------
    font_filepaths : Iterable[str, Path, bytes], str, Path, bytes
        Relative or absolute paths to the font files to be used.

        If a single string, bytes, or `pathlib.Path`, then it will be treated
        as a list with that entry only.

        If more than one filepath is passed, then the returned FT2Font object
        will fall back through the fonts, in the order given, to find a needed
        glyph.

    Returns
    -------
    `.ft2font.FT2Font`

    """
    if isinstance(font_filepaths, (str, Path, bytes)):
        paths = (_cached_realpath(font_filepaths),)
    else:
        paths = tuple(_cached_realpath(fname) for fname in font_filepaths)

    if hinting_factor is None:
        hinting_factor = mpl.rcParams['text.hinting_factor']

    return _get_font(
        # must be a tuple to be cached
        paths,
        hinting_factor,
        _kerning_factor=mpl.rcParams['text.kerning_factor'],
        # also key on the thread ID to prevent segfaults with multi-threading
        thread_id=threading.get_ident()
    )


def _load_fontmanager(*, try_read_cache=True):
    fm_path = Path(
        mpl.get_cachedir(), f"fontlist-v{FontManager.__version__}.json")
    if try_read_cache:
        try:
            fm = json_load(fm_path)
        except Exception:
            pass
        else:
            if getattr(fm, "_version", object()) == FontManager.__version__:
                _log.debug("Using fontManager instance from %s", fm_path)
                return fm
    fm = FontManager()
    json_dump(fm, fm_path)
    _log.info("generated new fontManager")
    return fm


fontManager = _load_fontmanager()
findfont = fontManager.findfont
get_font_names = fontManager.get_font_names<|MERGE_RESOLUTION|>--- conflicted
+++ resolved
@@ -275,15 +275,11 @@
     if fontpaths is None:
         if sys.platform == 'win32':
             installed_fonts = _get_win32_installed_fonts()
-<<<<<<< HEAD
-            fontpaths = MSUserFontDirectories + [win32FontDirectory()]
+            fontpaths = []
         elif sys.platform == 'darwin' and os.uname().machine.startswith('iP'): 
             # iOS, no "fc-list" command, we just use system fonts:
             installed_fonts = []
             fontpaths = OSXFontDirectories
-=======
-            fontpaths = []
->>>>>>> 7571b52d
         else:
             installed_fonts = _get_fontconfig_fonts()
             if sys.platform == 'darwin':
