"""
A module for finding, managing, and using fonts across platforms.

This module provides a single `FontManager` instance, ``fontManager``, that can
be shared across backends and platforms.  The `findfont`
function returns the best TrueType (TTF) font file in the local or
system font path that matches the specified `FontProperties`
instance.  The `FontManager` also handles Adobe Font Metrics
(AFM) font files for use by the PostScript backend.

The design is based on the `W3C Cascading Style Sheet, Level 1 (CSS1)
font specification <http://www.w3.org/TR/1998/REC-CSS2-19980512/>`_.
Future versions may implement the Level 2 or 2.1 specifications.
"""

# KNOWN ISSUES
#
#   - documentation
#   - font variant is untested
#   - font stretch is incomplete
#   - font size is incomplete
#   - default font algorithm needs improvement and testing
#   - setWeights function needs improvement
#   - 'light' is an invalid weight value, remove it.

from base64 import b64encode
import copy
import dataclasses
from functools import lru_cache
from io import BytesIO
import json
import logging
from numbers import Number
import os
from pathlib import Path
import re
import subprocess
import sys
import threading

import matplotlib as mpl
from matplotlib import _api, _afm, cbook, ft2font
from matplotlib._fontconfig_pattern import (
    parse_fontconfig_pattern, generate_fontconfig_pattern)
from matplotlib.rcsetup import _validators

_log = logging.getLogger(__name__)

font_scalings = {
    'xx-small': 0.579,
    'x-small':  0.694,
    'small':    0.833,
    'medium':   1.0,
    'large':    1.200,
    'x-large':  1.440,
    'xx-large': 1.728,
    'larger':   1.2,
    'smaller':  0.833,
    None:       1.0,
}
stretch_dict = {
    'ultra-condensed': 100,
    'extra-condensed': 200,
    'condensed':       300,
    'semi-condensed':  400,
    'normal':          500,
    'semi-expanded':   600,
    'semi-extended':   600,
    'expanded':        700,
    'extended':        700,
    'extra-expanded':  800,
    'extra-extended':  800,
    'ultra-expanded':  900,
    'ultra-extended':  900,
}
weight_dict = {
    'ultralight': 100,
    'light':      200,
    'normal':     400,
    'regular':    400,
    'book':       400,
    'medium':     500,
    'roman':      500,
    'semibold':   600,
    'demibold':   600,
    'demi':       600,
    'bold':       700,
    'heavy':      800,
    'extra bold': 800,
    'black':      900,
}
_weight_regexes = [
    # From fontconfig's FcFreeTypeQueryFaceInternal; not the same as
    # weight_dict!
    ("thin", 100),
    ("extralight", 200),
    ("ultralight", 200),
    ("demilight", 350),
    ("semilight", 350),
    ("light", 300),  # Needs to come *after* demi/semilight!
    ("book", 380),
    ("regular", 400),
    ("normal", 400),
    ("medium", 500),
    ("demibold", 600),
    ("demi", 600),
    ("semibold", 600),
    ("extrabold", 800),
    ("superbold", 800),
    ("ultrabold", 800),
    ("bold", 700),  # Needs to come *after* extra/super/ultrabold!
    ("ultrablack", 1000),
    ("superblack", 1000),
    ("extrablack", 1000),
    (r"\bultra", 1000),
    ("black", 900),  # Needs to come *after* ultra/super/extrablack!
    ("heavy", 900),
]
font_family_aliases = {
    'serif',
    'sans-serif',
    'sans serif',
    'cursive',
    'fantasy',
    'monospace',
    'sans',
}


# OS Font paths
try:
    _HOME = Path.home()
except Exception:  # Exceptions thrown by home() are not specified...
    _HOME = Path(os.devnull)  # Just an arbitrary path with no children.
MSFolders = \
    r'Software\Microsoft\Windows\CurrentVersion\Explorer\Shell Folders'
MSFontDirectories = [
    r'SOFTWARE\Microsoft\Windows NT\CurrentVersion\Fonts',
    r'SOFTWARE\Microsoft\Windows\CurrentVersion\Fonts']
MSUserFontDirectories = [
    str(_HOME / 'AppData/Local/Microsoft/Windows/Fonts'),
    str(_HOME / 'AppData/Roaming/Microsoft/Windows/Fonts'),
]
X11FontDirectories = [
    # an old standard installation point
    "/usr/X11R6/lib/X11/fonts/TTF/",
    "/usr/X11/lib/X11/fonts",
    # here is the new standard location for fonts
    "/usr/share/fonts/",
    # documented as a good place to install new fonts
    "/usr/local/share/fonts/",
    # common application, not really useful
    "/usr/lib/openoffice/share/fonts/truetype/",
    # user fonts
    str((Path(os.environ.get('XDG_DATA_HOME') or _HOME / ".local/share"))
        / "fonts"),
    str(_HOME / ".fonts"),
]
OSXFontDirectories = [
    "/Library/Fonts/",
    "/Network/Library/Fonts/",
    "/System/Library/Fonts/",
    # fonts installed via MacPorts
    "/opt/local/share/fonts",
    # user fonts
    str(_HOME / "Library/Fonts"),
]


def get_fontext_synonyms(fontext):
    """
    Return a list of file extensions that are synonyms for
    the given file extension *fileext*.
    """
    return {
        'afm': ['afm'],
        'otf': ['otf', 'ttc', 'ttf'],
        'ttc': ['otf', 'ttc', 'ttf'],
        'ttf': ['otf', 'ttc', 'ttf'],
    }[fontext]


def list_fonts(directory, extensions):
    """
    Return a list of all fonts matching any of the extensions, found
    recursively under the directory.
    """
    extensions = ["." + ext for ext in extensions]
    if sys.platform == 'win32' and directory == win32FontDirectory():
        return [os.path.join(directory, filename)
                for filename in os.listdir(directory)
                if os.path.isfile(filename)]
    else:
        return [os.path.join(dirpath, filename)
                # os.walk ignores access errors, unlike Path.glob.
                for dirpath, _, filenames in os.walk(directory)
                for filename in filenames
                if Path(filename).suffix.lower() in extensions]


def win32FontDirectory():
    r"""
    Return the user-specified font directory for Win32.  This is
    looked up from the registry key ::

      \\HKEY_CURRENT_USER\Software\Microsoft\Windows\CurrentVersion\Explorer\Shell Folders\Fonts

    If the key is not found, ``%WINDIR%\Fonts`` will be returned.
    """
    import winreg
    try:
        with winreg.OpenKey(winreg.HKEY_CURRENT_USER, MSFolders) as user:
            return winreg.QueryValueEx(user, 'Fonts')[0]
    except OSError:
        return os.path.join(os.environ['WINDIR'], 'Fonts')


<<<<<<< HEAD
def _win32RegistryFonts(reg_domain, base_dir):
    r"""
    Search for fonts in the Windows registry.

    Parameters
    ----------
    reg_domain : int
        The top level registry domain (e.g. HKEY_LOCAL_MACHINE).

    base_dir : str
        The path to the folder where the font files are usually located (e.g.
        C:\Windows\Fonts). If only the filename of the font is stored in the
        registry, the absolute path is built relative to this base directory.

    Returns
    -------
    `set`
        `pathlib.Path` objects with the absolute path to the font files found.

    """
    import winreg
    items = set()

    for reg_path in MSFontDirectories:
        try:
            with winreg.OpenKey(reg_domain, reg_path) as local:
                for j in range(winreg.QueryInfoKey(local)[1]):
                    # value may contain the filename of the font or its
                    # absolute path.
                    key, value, tp = winreg.EnumValue(local, j)
                    if not isinstance(value, str):
                        continue
                    try:
                        # If value contains already an absolute path, then it
                        # is not changed further.
                        path = Path(base_dir, value).resolve()
                    except RuntimeError:
                        # Don't fail with invalid entries.
                        continue

                    items.add(path)
        except (OSError, MemoryError):
            continue

    return items

def OSXInstalledFonts(directories=None, fontext='ttf'):
    """Get list of font files on OS X."""
    if directories is None:
        directories = OSXFontDirectories
    return [path
            for directory in directories
            for path in list_fonts(directory, get_fontext_synonyms(fontext))]

# Also remove _win32RegistryFonts when this is removed.
@_api.deprecated("3.5")
def win32InstalledFonts(directory=None, fontext='ttf'):
    """
    Search for fonts in the specified font directory, or use the
    system directories if none given. Additionally, it is searched for user
    fonts installed. A list of TrueType font filenames are returned by default,
    or AFM fonts if *fontext* == 'afm'.
    """
    import winreg

    if directory is None:
        directory = win32FontDirectory()

    fontext = ['.' + ext for ext in get_fontext_synonyms(fontext)]

    items = set()

    # System fonts
    items.update(_win32RegistryFonts(winreg.HKEY_LOCAL_MACHINE, directory))

    # User fonts
    for userdir in MSUserFontDirectories:
        items.update(_win32RegistryFonts(winreg.HKEY_CURRENT_USER, userdir))

    # Keep only paths with matching file extension.
    return [str(path) for path in items if path.suffix.lower() in fontext]


=======
>>>>>>> 9dbcbe29
def _get_win32_installed_fonts():
    """List the font paths known to the Windows registry."""
    import winreg
    items = set()
    # Search and resolve fonts listed in the registry.
    for domain, base_dirs in [
            (winreg.HKEY_LOCAL_MACHINE, [win32FontDirectory()]),  # System.
            (winreg.HKEY_CURRENT_USER, MSUserFontDirectories),  # User.
    ]:
        for base_dir in base_dirs:
            for reg_path in MSFontDirectories:
                try:
                    with winreg.OpenKey(domain, reg_path) as local:
                        for j in range(winreg.QueryInfoKey(local)[1]):
                            # value may contain the filename of the font or its
                            # absolute path.
                            key, value, tp = winreg.EnumValue(local, j)
                            if not isinstance(value, str):
                                continue
                            try:
                                # If value contains already an absolute path,
                                # then it is not changed further.
                                path = Path(base_dir, value).resolve()
                            except RuntimeError:
                                # Don't fail with invalid entries.
                                continue
                            items.add(path)
                except (OSError, MemoryError):
                    continue
    return items


@lru_cache()
def _get_fontconfig_fonts():
    """Cache and list the font paths known to ``fc-list``."""
    try:
        if b'--format' not in subprocess.check_output(['fc-list', '--help']):
            _log.warning(  # fontconfig 2.7 implemented --format.
                'Matplotlib needs fontconfig>=2.7 to query system fonts.')
            return []
        out = subprocess.check_output(['fc-list', '--format=%{file}\\n'])
    except (OSError, subprocess.CalledProcessError):
        return []
    return [Path(os.fsdecode(fname)) for fname in out.split(b'\n')]


def findSystemFonts(fontpaths=None, fontext='ttf'):
    """
    Search for fonts in the specified font paths.  If no paths are
    given, will use a standard set of system paths, as well as the
    list of fonts tracked by fontconfig if fontconfig is installed and
    available.  A list of TrueType fonts are returned by default with
    AFM fonts as an option.
    """
    fontfiles = set()
    fontexts = get_fontext_synonyms(fontext)

    if fontpaths is None:
        if sys.platform == 'win32':
            installed_fonts = _get_win32_installed_fonts()
            fontpaths = MSUserFontDirectories + [win32FontDirectory()]
        elif sys.platform == 'darwin' and os.uname().machine.startswith('iP'): 
            # iOS, no "fc-list" command, we just use system fonts:
            installed_fonts = []
            fontpaths = OSXFontDirectories
            fontfiles.update(OSXInstalledFonts(fontext=fontext))
        else:
            installed_fonts = _get_fontconfig_fonts()
            if sys.platform == 'darwin':
                fontpaths = [*X11FontDirectories, *OSXFontDirectories]
            else:
                fontpaths = X11FontDirectories
        fontfiles.update(str(path) for path in installed_fonts
                         if path.suffix.lower()[1:] in fontexts)

    elif isinstance(fontpaths, str):
        fontpaths = [fontpaths]

    for path in fontpaths:
        fontfiles.update(map(os.path.abspath, list_fonts(path, fontexts)))

    return [fname for fname in fontfiles if os.path.exists(fname)]


def _fontentry_helper_repr_png(fontent):
    from matplotlib.figure import Figure  # Circular import.
    fig = Figure()
    font_path = Path(fontent.fname) if fontent.fname != '' else None
    fig.text(0, 0, fontent.name, font=font_path)
    with BytesIO() as buf:
        fig.savefig(buf, bbox_inches='tight', transparent=True)
        return buf.getvalue()


def _fontentry_helper_repr_html(fontent):
    png_stream = _fontentry_helper_repr_png(fontent)
    png_b64 = b64encode(png_stream).decode()
    return f"<img src=\"data:image/png;base64, {png_b64}\" />"


FontEntry = dataclasses.make_dataclass(
    'FontEntry', [
        ('fname', str, dataclasses.field(default='')),
        ('name', str, dataclasses.field(default='')),
        ('style', str, dataclasses.field(default='normal')),
        ('variant', str, dataclasses.field(default='normal')),
        ('weight', str, dataclasses.field(default='normal')),
        ('stretch', str, dataclasses.field(default='normal')),
        ('size', str, dataclasses.field(default='medium')),
    ],
    namespace={
        '__doc__': """
    A class for storing Font properties.

    It is used when populating the font lookup dictionary.
    """,
        '_repr_html_': lambda self: _fontentry_helper_repr_html(self),
        '_repr_png_': lambda self: _fontentry_helper_repr_png(self),
    }
)


def ttfFontProperty(font):
    """
    Extract information from a TrueType font file.

    Parameters
    ----------
    font : `.FT2Font`
        The TrueType font file from which information will be extracted.

    Returns
    -------
    `FontEntry`
        The extracted font properties.

    """
    name = font.family_name

    #  Styles are: italic, oblique, and normal (default)

    sfnt = font.get_sfnt()
    mac_key = (1,  # platform: macintosh
               0,  # id: roman
               0)  # langid: english
    ms_key = (3,  # platform: microsoft
              1,  # id: unicode_cs
              0x0409)  # langid: english_united_states

    # These tables are actually mac_roman-encoded, but mac_roman support may be
    # missing in some alternative Python implementations and we are only going
    # to look for ASCII substrings, where any ASCII-compatible encoding works
    # - or big-endian UTF-16, since important Microsoft fonts use that.
    sfnt2 = (sfnt.get((*mac_key, 2), b'').decode('latin-1').lower() or
             sfnt.get((*ms_key, 2), b'').decode('utf_16_be').lower())
    sfnt4 = (sfnt.get((*mac_key, 4), b'').decode('latin-1').lower() or
             sfnt.get((*ms_key, 4), b'').decode('utf_16_be').lower())

    if sfnt4.find('oblique') >= 0:
        style = 'oblique'
    elif sfnt4.find('italic') >= 0:
        style = 'italic'
    elif sfnt2.find('regular') >= 0:
        style = 'normal'
    elif font.style_flags & ft2font.ITALIC:
        style = 'italic'
    else:
        style = 'normal'

    #  Variants are: small-caps and normal (default)

    #  !!!!  Untested
    if name.lower() in ['capitals', 'small-caps']:
        variant = 'small-caps'
    else:
        variant = 'normal'

    # The weight-guessing algorithm is directly translated from fontconfig
    # 2.13.1's FcFreeTypeQueryFaceInternal (fcfreetype.c).
    wws_subfamily = 22
    typographic_subfamily = 16
    font_subfamily = 2
    styles = [
        sfnt.get((*mac_key, wws_subfamily), b'').decode('latin-1'),
        sfnt.get((*mac_key, typographic_subfamily), b'').decode('latin-1'),
        sfnt.get((*mac_key, font_subfamily), b'').decode('latin-1'),
        sfnt.get((*ms_key, wws_subfamily), b'').decode('utf-16-be'),
        sfnt.get((*ms_key, typographic_subfamily), b'').decode('utf-16-be'),
        sfnt.get((*ms_key, font_subfamily), b'').decode('utf-16-be'),
    ]
    styles = [*filter(None, styles)] or [font.style_name]

    def get_weight():  # From fontconfig's FcFreeTypeQueryFaceInternal.
        # OS/2 table weight.
        os2 = font.get_sfnt_table("OS/2")
        if os2 and os2["version"] != 0xffff:
            return os2["usWeightClass"]
        # PostScript font info weight.
        try:
            ps_font_info_weight = (
                font.get_ps_font_info()["weight"].replace(" ", "") or "")
        except ValueError:
            pass
        else:
            for regex, weight in _weight_regexes:
                if re.fullmatch(regex, ps_font_info_weight, re.I):
                    return weight
        # Style name weight.
        for style in styles:
            style = style.replace(" ", "")
            for regex, weight in _weight_regexes:
                if re.search(regex, style, re.I):
                    return weight
        if font.style_flags & ft2font.BOLD:
            return 700  # "bold"
        return 500  # "medium", not "regular"!

    weight = int(get_weight())

    #  Stretch can be absolute and relative
    #  Absolute stretches are: ultra-condensed, extra-condensed, condensed,
    #    semi-condensed, normal, semi-expanded, expanded, extra-expanded,
    #    and ultra-expanded.
    #  Relative stretches are: wider, narrower
    #  Child value is: inherit

    if any(word in sfnt4 for word in ['narrow', 'condensed', 'cond']):
        stretch = 'condensed'
    elif 'demi cond' in sfnt4:
        stretch = 'semi-condensed'
    elif any(word in sfnt4 for word in ['wide', 'expanded', 'extended']):
        stretch = 'expanded'
    else:
        stretch = 'normal'

    #  Sizes can be absolute and relative.
    #  Absolute sizes are: xx-small, x-small, small, medium, large, x-large,
    #    and xx-large.
    #  Relative sizes are: larger, smaller
    #  Length value is an absolute font size, e.g., 12pt
    #  Percentage values are in 'em's.  Most robust specification.

    if not font.scalable:
        raise NotImplementedError("Non-scalable fonts are not supported")
    size = 'scalable'

    return FontEntry(font.fname, name, style, variant, weight, stretch, size)


def afmFontProperty(fontpath, font):
    """
    Extract information from an AFM font file.

    Parameters
    ----------
    font : AFM
        The AFM font file from which information will be extracted.

    Returns
    -------
    `FontEntry`
        The extracted font properties.
    """

    name = font.get_familyname()
    fontname = font.get_fontname().lower()

    #  Styles are: italic, oblique, and normal (default)

    if font.get_angle() != 0 or 'italic' in name.lower():
        style = 'italic'
    elif 'oblique' in name.lower():
        style = 'oblique'
    else:
        style = 'normal'

    #  Variants are: small-caps and normal (default)

    # !!!!  Untested
    if name.lower() in ['capitals', 'small-caps']:
        variant = 'small-caps'
    else:
        variant = 'normal'

    weight = font.get_weight().lower()
    if weight not in weight_dict:
        weight = 'normal'

    #  Stretch can be absolute and relative
    #  Absolute stretches are: ultra-condensed, extra-condensed, condensed,
    #    semi-condensed, normal, semi-expanded, expanded, extra-expanded,
    #    and ultra-expanded.
    #  Relative stretches are: wider, narrower
    #  Child value is: inherit
    if 'demi cond' in fontname:
        stretch = 'semi-condensed'
    elif any(word in fontname for word in ['narrow', 'cond']):
        stretch = 'condensed'
    elif any(word in fontname for word in ['wide', 'expanded', 'extended']):
        stretch = 'expanded'
    else:
        stretch = 'normal'

    #  Sizes can be absolute and relative.
    #  Absolute sizes are: xx-small, x-small, small, medium, large, x-large,
    #    and xx-large.
    #  Relative sizes are: larger, smaller
    #  Length value is an absolute font size, e.g., 12pt
    #  Percentage values are in 'em's.  Most robust specification.

    #  All AFM fonts are apparently scalable.

    size = 'scalable'

    return FontEntry(fontpath, name, style, variant, weight, stretch, size)


class FontProperties:
    """
    A class for storing and manipulating font properties.

    The font properties are the six properties described in the
    `W3C Cascading Style Sheet, Level 1
    <http://www.w3.org/TR/1998/REC-CSS2-19980512/>`_ font
    specification and *math_fontfamily* for math fonts:

    - family: A list of font names in decreasing order of priority.
      The items may include a generic font family name, either 'sans-serif',
      'serif', 'cursive', 'fantasy', or 'monospace'.  In that case, the actual
      font to be used will be looked up from the associated rcParam during the
      search process in `.findfont`. Default: :rc:`font.family`

    - style: Either 'normal', 'italic' or 'oblique'.
      Default: :rc:`font.style`

    - variant: Either 'normal' or 'small-caps'.
      Default: :rc:`font.variant`

    - stretch: A numeric value in the range 0-1000 or one of
      'ultra-condensed', 'extra-condensed', 'condensed',
      'semi-condensed', 'normal', 'semi-expanded', 'expanded',
      'extra-expanded' or 'ultra-expanded'. Default: :rc:`font.stretch`

    - weight: A numeric value in the range 0-1000 or one of
      'ultralight', 'light', 'normal', 'regular', 'book', 'medium',
      'roman', 'semibold', 'demibold', 'demi', 'bold', 'heavy',
      'extra bold', 'black'. Default: :rc:`font.weight`

    - size: Either an relative value of 'xx-small', 'x-small',
      'small', 'medium', 'large', 'x-large', 'xx-large' or an
      absolute font size, e.g., 10. Default: :rc:`font.size`

    - math_fontfamily: The family of fonts used to render math text.
      Supported values are: 'dejavusans', 'dejavuserif', 'cm',
      'stix', 'stixsans' and 'custom'. Default: :rc:`mathtext.fontset`

    Alternatively, a font may be specified using the absolute path to a font
    file, by using the *fname* kwarg.  However, in this case, it is typically
    simpler to just pass the path (as a `pathlib.Path`, not a `str`) to the
    *font* kwarg of the `.Text` object.

    The preferred usage of font sizes is to use the relative values,
    e.g.,  'large', instead of absolute font sizes, e.g., 12.  This
    approach allows all text sizes to be made larger or smaller based
    on the font manager's default font size.

    This class will also accept a fontconfig_ pattern_, if it is the only
    argument provided.  This support does not depend on fontconfig; we are
    merely borrowing its pattern syntax for use here.

    .. _fontconfig: https://www.freedesktop.org/wiki/Software/fontconfig/
    .. _pattern:
       https://www.freedesktop.org/software/fontconfig/fontconfig-user.html

    Note that Matplotlib's internal font manager and fontconfig use a
    different algorithm to lookup fonts, so the results of the same pattern
    may be different in Matplotlib than in other applications that use
    fontconfig.
    """

    def __init__(self, family=None, style=None, variant=None, weight=None,
                 stretch=None, size=None,
                 fname=None,  # if set, it's a hardcoded filename to use
                 math_fontfamily=None):
        self.set_family(family)
        self.set_style(style)
        self.set_variant(variant)
        self.set_weight(weight)
        self.set_stretch(stretch)
        self.set_file(fname)
        self.set_size(size)
        self.set_math_fontfamily(math_fontfamily)
        # Treat family as a fontconfig pattern if it is the only parameter
        # provided.  Even in that case, call the other setters first to set
        # attributes not specified by the pattern to the rcParams defaults.
        if (isinstance(family, str)
                and style is None and variant is None and weight is None
                and stretch is None and size is None and fname is None):
            self.set_fontconfig_pattern(family)

    @classmethod
    def _from_any(cls, arg):
        """
        Generic constructor which can build a `.FontProperties` from any of the
        following:

        - a `.FontProperties`: it is passed through as is;
        - `None`: a `.FontProperties` using rc values is used;
        - an `os.PathLike`: it is used as path to the font file;
        - a `str`: it is parsed as a fontconfig pattern;
        - a `dict`: it is passed as ``**kwargs`` to `.FontProperties`.
        """
        if isinstance(arg, cls):
            return arg
        elif arg is None:
            return cls()
        elif isinstance(arg, os.PathLike):
            return cls(fname=arg)
        elif isinstance(arg, str):
            return cls(arg)
        else:
            return cls(**arg)

    def __hash__(self):
        l = (tuple(self.get_family()),
             self.get_slant(),
             self.get_variant(),
             self.get_weight(),
             self.get_stretch(),
             self.get_size(),
             self.get_file(),
             self.get_math_fontfamily())
        return hash(l)

    def __eq__(self, other):
        return hash(self) == hash(other)

    def __str__(self):
        return self.get_fontconfig_pattern()

    def get_family(self):
        """
        Return a list of individual font family names or generic family names.

        The font families or generic font families (which will be resolved
        from their respective rcParams when searching for a matching font) in
        the order of preference.
        """
        return self._family

    def get_name(self):
        """
        Return the name of the font that best matches the font properties.
        """
        return get_font(findfont(self)).family_name

    def get_style(self):
        """
        Return the font style.  Values are: 'normal', 'italic' or 'oblique'.
        """
        return self._slant

    def get_variant(self):
        """
        Return the font variant.  Values are: 'normal' or 'small-caps'.
        """
        return self._variant

    def get_weight(self):
        """
        Set the font weight.  Options are: A numeric value in the
        range 0-1000 or one of 'light', 'normal', 'regular', 'book',
        'medium', 'roman', 'semibold', 'demibold', 'demi', 'bold',
        'heavy', 'extra bold', 'black'
        """
        return self._weight

    def get_stretch(self):
        """
        Return the font stretch or width.  Options are: 'ultra-condensed',
        'extra-condensed', 'condensed', 'semi-condensed', 'normal',
        'semi-expanded', 'expanded', 'extra-expanded', 'ultra-expanded'.
        """
        return self._stretch

    def get_size(self):
        """
        Return the font size.
        """
        return self._size

    def get_file(self):
        """
        Return the filename of the associated font.
        """
        return self._file

    def get_fontconfig_pattern(self):
        """
        Get a fontconfig_ pattern_ suitable for looking up the font as
        specified with fontconfig's ``fc-match`` utility.

        This support does not depend on fontconfig; we are merely borrowing its
        pattern syntax for use here.
        """
        return generate_fontconfig_pattern(self)

    def set_family(self, family):
        """
        Change the font family.  May be either an alias (generic name
        is CSS parlance), such as: 'serif', 'sans-serif', 'cursive',
        'fantasy', or 'monospace', a real font name or a list of real
        font names.  Real font names are not supported when
        :rc:`text.usetex` is `True`. Default: :rc:`font.family`
        """
        if family is None:
            family = mpl.rcParams['font.family']
        if isinstance(family, str):
            family = [family]
        self._family = family

    def set_style(self, style):
        """
        Set the font style.

        Parameters
        ----------
        style : {'normal', 'italic', 'oblique'}, default: :rc:`font.style`
        """
        if style is None:
            style = mpl.rcParams['font.style']
        _api.check_in_list(['normal', 'italic', 'oblique'], style=style)
        self._slant = style

    def set_variant(self, variant):
        """
        Set the font variant.

        Parameters
        ----------
        variant : {'normal', 'small-caps'}, default: :rc:`font.variant`
        """
        if variant is None:
            variant = mpl.rcParams['font.variant']
        _api.check_in_list(['normal', 'small-caps'], variant=variant)
        self._variant = variant

    def set_weight(self, weight):
        """
        Set the font weight.

        Parameters
        ----------
        weight : int or {'ultralight', 'light', 'normal', 'regular', 'book', \
'medium', 'roman', 'semibold', 'demibold', 'demi', 'bold', 'heavy', \
'extra bold', 'black'}, default: :rc:`font.weight`
            If int, must be in the range  0-1000.
        """
        if weight is None:
            weight = mpl.rcParams['font.weight']
        if weight in weight_dict:
            self._weight = weight
            return
        try:
            weight = int(weight)
        except ValueError:
            pass
        else:
            if 0 <= weight <= 1000:
                self._weight = weight
                return
        raise ValueError(f"{weight=} is invalid")

    def set_stretch(self, stretch):
        """
        Set the font stretch or width.

        Parameters
        ----------
        stretch : int or {'ultra-condensed', 'extra-condensed', 'condensed', \
'semi-condensed', 'normal', 'semi-expanded', 'expanded', 'extra-expanded', \
'ultra-expanded'}, default: :rc:`font.stretch`
            If int, must be in the range  0-1000.
        """
        if stretch is None:
            stretch = mpl.rcParams['font.stretch']
        if stretch in stretch_dict:
            self._stretch = stretch
            return
        try:
            stretch = int(stretch)
        except ValueError:
            pass
        else:
            if 0 <= stretch <= 1000:
                self._stretch = stretch
                return
        raise ValueError(f"{stretch=} is invalid")

    def set_size(self, size):
        """
        Set the font size.

        Parameters
        ----------
        size : float or {'xx-small', 'x-small', 'small', 'medium', \
'large', 'x-large', 'xx-large'}, default: :rc:`font.size`
            If float, the font size in points. The string values denote sizes
            relative to the default font size.
        """
        if size is None:
            size = mpl.rcParams['font.size']
        try:
            size = float(size)
        except ValueError:
            try:
                scale = font_scalings[size]
            except KeyError as err:
                raise ValueError(
                    "Size is invalid. Valid font size are "
                    + ", ".join(map(str, font_scalings))) from err
            else:
                size = scale * FontManager.get_default_size()
        if size < 1.0:
            _log.info('Fontsize %1.2f < 1.0 pt not allowed by FreeType. '
                      'Setting fontsize = 1 pt', size)
            size = 1.0
        self._size = size

    def set_file(self, file):
        """
        Set the filename of the fontfile to use.  In this case, all
        other properties will be ignored.
        """
        self._file = os.fspath(file) if file is not None else None

    def set_fontconfig_pattern(self, pattern):
        """
        Set the properties by parsing a fontconfig_ *pattern*.

        This support does not depend on fontconfig; we are merely borrowing its
        pattern syntax for use here.
        """
        for key, val in parse_fontconfig_pattern(pattern).items():
            if type(val) == list:
                getattr(self, "set_" + key)(val[0])
            else:
                getattr(self, "set_" + key)(val)

    def get_math_fontfamily(self):
        """
        Return the name of the font family used for math text.

        The default font is :rc:`mathtext.fontset`.
        """
        return self._math_fontfamily

    def set_math_fontfamily(self, fontfamily):
        """
        Set the font family for text in math mode.

        If not set explicitly, :rc:`mathtext.fontset` will be used.

        Parameters
        ----------
        fontfamily : str
            The name of the font family.

            Available font families are defined in the
            matplotlibrc.template file
            :ref:`here <customizing-with-matplotlibrc-files>`

        See Also
        --------
        .text.Text.get_math_fontfamily
        """
        if fontfamily is None:
            fontfamily = mpl.rcParams['mathtext.fontset']
        else:
            valid_fonts = _validators['mathtext.fontset'].valid.values()
            # _check_in_list() Validates the parameter math_fontfamily as
            # if it were passed to rcParams['mathtext.fontset']
            _api.check_in_list(valid_fonts, math_fontfamily=fontfamily)
        self._math_fontfamily = fontfamily

    def copy(self):
        """Return a copy of self."""
        return copy.copy(self)

    # Aliases
    set_name = set_family
    get_slant = get_style
    set_slant = set_style
    get_size_in_points = get_size


class _JSONEncoder(json.JSONEncoder):
    def default(self, o):
        if isinstance(o, FontManager):
            return dict(o.__dict__, __class__='FontManager')
        elif isinstance(o, FontEntry):
            d = dict(o.__dict__, __class__='FontEntry')
            try:
                # Cache paths of fonts shipped with Matplotlib relative to the
                # Matplotlib data path, which helps in the presence of venvs.
                d["fname"] = str(
                    Path(d["fname"]).relative_to(mpl.get_data_path()))
            except ValueError:
                pass
            return d
        else:
            return super().default(o)


def _json_decode(o):
    cls = o.pop('__class__', None)
    if cls is None:
        return o
    elif cls == 'FontManager':
        r = FontManager.__new__(FontManager)
        r.__dict__.update(o)
        return r
    elif cls == 'FontEntry':
        r = FontEntry.__new__(FontEntry)
        r.__dict__.update(o)
        if not os.path.isabs(r.fname):
            r.fname = os.path.join(mpl.get_data_path(), r.fname)
        return r
    else:
        raise ValueError("Don't know how to deserialize __class__=%s" % cls)


def json_dump(data, filename):
    """
    Dump `FontManager` *data* as JSON to the file named *filename*.

    See Also
    --------
    json_load

    Notes
    -----
    File paths that are children of the Matplotlib data path (typically, fonts
    shipped with Matplotlib) are stored relative to that data path (to remain
    valid across virtualenvs).

    This function temporarily locks the output file to prevent multiple
    processes from overwriting one another's output.
    """
    with cbook._lock_path(filename), open(filename, 'w') as fh:
        try:
            json.dump(data, fh, cls=_JSONEncoder, indent=2)
        except OSError as e:
            _log.warning('Could not save font_manager cache {}'.format(e))


def json_load(filename):
    """
    Load a `FontManager` from the JSON file named *filename*.

    See Also
    --------
    json_dump
    """
    with open(filename) as fh:
        return json.load(fh, object_hook=_json_decode)


class FontManager:
    """
    On import, the `FontManager` singleton instance creates a list of ttf and
    afm fonts and caches their `FontProperties`.  The `FontManager.findfont`
    method does a nearest neighbor search to find the font that most closely
    matches the specification.  If no good enough match is found, the default
    font is returned.
    """
    # Increment this version number whenever the font cache data
    # format or behavior has changed and requires a existing font
    # cache files to be rebuilt.
    __version__ = 330

    def __init__(self, size=None, weight='normal'):
        self._version = self.__version__

        self.__default_weight = weight
        self.default_size = size

        # Create list of font paths.
        paths = [cbook._get_data_path('fonts', subdir)
                 for subdir in ['ttf', 'afm', 'pdfcorefonts']]
        _log.debug('font search path %s', paths)

        self.defaultFamily = {
            'ttf': 'DejaVu Sans',
            'afm': 'Helvetica'}

        self.afmlist = []
        self.ttflist = []

        # Delay the warning by 5s.
        timer = threading.Timer(5, lambda: _log.warning(
            'Matplotlib is building the font cache; this may take a moment.'))
        timer.start()
        try:
            for fontext in ["afm", "ttf"]:
                for path in [*findSystemFonts(paths, fontext=fontext),
                             *findSystemFonts(fontext=fontext)]:
                    try:
                        self.addfont(path)
                    except OSError as exc:
                        _log.info("Failed to open font file %s: %s", path, exc)
                    except Exception as exc:
                        _log.info("Failed to extract font properties from %s: "
                                  "%s", path, exc)
        finally:
            timer.cancel()

    def addfont(self, path):
        """
        Cache the properties of the font at *path* to make it available to the
        `FontManager`.  The type of font is inferred from the path suffix.

        Parameters
        ----------
        path : str or path-like
        """
        # Convert to string in case of a path as
        # afmFontProperty and FT2Font expect this
        path = os.fsdecode(path)
        if Path(path).suffix.lower() == ".afm":
            with open(path, "rb") as fh:
                font = _afm.AFM(fh)
            prop = afmFontProperty(path, font)
            self.afmlist.append(prop)
        else:
            font = ft2font.FT2Font(path)
            prop = ttfFontProperty(font)
            self.ttflist.append(prop)
        self._findfont_cached.cache_clear()

    @property
    def defaultFont(self):
        # Lazily evaluated (findfont then caches the result) to avoid including
        # the venv path in the json serialization.
        return {ext: self.findfont(family, fontext=ext)
                for ext, family in self.defaultFamily.items()}

    def get_default_weight(self):
        """
        Return the default font weight.
        """
        return self.__default_weight

    @staticmethod
    def get_default_size():
        """
        Return the default font size.
        """
        return mpl.rcParams['font.size']

    def set_default_weight(self, weight):
        """
        Set the default font weight.  The initial value is 'normal'.
        """
        self.__default_weight = weight

    @staticmethod
    def _expand_aliases(family):
        if family in ('sans', 'sans serif'):
            family = 'sans-serif'
        return mpl.rcParams['font.' + family]

    # Each of the scoring functions below should return a value between
    # 0.0 (perfect match) and 1.0 (terrible match)
    def score_family(self, families, family2):
        """
        Return a match score between the list of font families in
        *families* and the font family name *family2*.

        An exact match at the head of the list returns 0.0.

        A match further down the list will return between 0 and 1.

        No match will return 1.0.
        """
        if not isinstance(families, (list, tuple)):
            families = [families]
        elif len(families) == 0:
            return 1.0
        family2 = family2.lower()
        step = 1 / len(families)
        for i, family1 in enumerate(families):
            family1 = family1.lower()
            if family1 in font_family_aliases:
                options = [*map(str.lower, self._expand_aliases(family1))]
                if family2 in options:
                    idx = options.index(family2)
                    return (i + (idx / len(options))) * step
            elif family1 == family2:
                # The score should be weighted by where in the
                # list the font was found.
                return i * step
        return 1.0

    def score_style(self, style1, style2):
        """
        Return a match score between *style1* and *style2*.

        An exact match returns 0.0.

        A match between 'italic' and 'oblique' returns 0.1.

        No match returns 1.0.
        """
        if style1 == style2:
            return 0.0
        elif (style1 in ('italic', 'oblique')
              and style2 in ('italic', 'oblique')):
            return 0.1
        return 1.0

    def score_variant(self, variant1, variant2):
        """
        Return a match score between *variant1* and *variant2*.

        An exact match returns 0.0, otherwise 1.0.
        """
        if variant1 == variant2:
            return 0.0
        else:
            return 1.0

    def score_stretch(self, stretch1, stretch2):
        """
        Return a match score between *stretch1* and *stretch2*.

        The result is the absolute value of the difference between the
        CSS numeric values of *stretch1* and *stretch2*, normalized
        between 0.0 and 1.0.
        """
        try:
            stretchval1 = int(stretch1)
        except ValueError:
            stretchval1 = stretch_dict.get(stretch1, 500)
        try:
            stretchval2 = int(stretch2)
        except ValueError:
            stretchval2 = stretch_dict.get(stretch2, 500)
        return abs(stretchval1 - stretchval2) / 1000.0

    def score_weight(self, weight1, weight2):
        """
        Return a match score between *weight1* and *weight2*.

        The result is 0.0 if both weight1 and weight 2 are given as strings
        and have the same value.

        Otherwise, the result is the absolute value of the difference between
        the CSS numeric values of *weight1* and *weight2*, normalized between
        0.05 and 1.0.
        """
        # exact match of the weight names, e.g. weight1 == weight2 == "regular"
        if cbook._str_equal(weight1, weight2):
            return 0.0
        w1 = weight1 if isinstance(weight1, Number) else weight_dict[weight1]
        w2 = weight2 if isinstance(weight2, Number) else weight_dict[weight2]
        return 0.95 * (abs(w1 - w2) / 1000) + 0.05

    def score_size(self, size1, size2):
        """
        Return a match score between *size1* and *size2*.

        If *size2* (the size specified in the font file) is 'scalable', this
        function always returns 0.0, since any font size can be generated.

        Otherwise, the result is the absolute distance between *size1* and
        *size2*, normalized so that the usual range of font sizes (6pt -
        72pt) will lie between 0.0 and 1.0.
        """
        if size2 == 'scalable':
            return 0.0
        # Size value should have already been
        try:
            sizeval1 = float(size1)
        except ValueError:
            sizeval1 = self.default_size * font_scalings[size1]
        try:
            sizeval2 = float(size2)
        except ValueError:
            return 1.0
        return abs(sizeval1 - sizeval2) / 72

    def findfont(self, prop, fontext='ttf', directory=None,
                 fallback_to_default=True, rebuild_if_missing=True):
        """
        Find a font that most closely matches the given font properties.

        Parameters
        ----------
        prop : str or `~matplotlib.font_manager.FontProperties`
            The font properties to search for. This can be either a
            `.FontProperties` object or a string defining a
            `fontconfig patterns`_.

        fontext : {'ttf', 'afm'}, default: 'ttf'
            The extension of the font file:

            - 'ttf': TrueType and OpenType fonts (.ttf, .ttc, .otf)
            - 'afm': Adobe Font Metrics (.afm)

        directory : str, optional
            If given, only search this directory and its subdirectories.

        fallback_to_default : bool
            If True, will fallback to the default font family (usually
            "DejaVu Sans" or "Helvetica") if the first lookup hard-fails.

        rebuild_if_missing : bool
            Whether to rebuild the font cache and search again if the first
            match appears to point to a nonexisting font (i.e., the font cache
            contains outdated entries).

        Returns
        -------
        str
            The filename of the best matching font.

        Notes
        -----
        This performs a nearest neighbor search.  Each font is given a
        similarity score to the target font properties.  The first font with
        the highest score is returned.  If no matches below a certain
        threshold are found, the default font (usually DejaVu Sans) is
        returned.

        The result is cached, so subsequent lookups don't have to
        perform the O(n) nearest neighbor search.

        See the `W3C Cascading Style Sheet, Level 1
        <http://www.w3.org/TR/1998/REC-CSS2-19980512/>`_ documentation
        for a description of the font finding algorithm.

        .. _fontconfig patterns:
           https://www.freedesktop.org/software/fontconfig/fontconfig-user.html
        """
        # Pass the relevant rcParams (and the font manager, as `self`) to
        # _findfont_cached so to prevent using a stale cache entry after an
        # rcParam was changed.
        rc_params = tuple(tuple(mpl.rcParams[key]) for key in [
            "font.serif", "font.sans-serif", "font.cursive", "font.fantasy",
            "font.monospace"])
        ret = self._findfont_cached(
            prop, fontext, directory, fallback_to_default, rebuild_if_missing,
            rc_params)
        if isinstance(ret, Exception):
            raise ret
        return ret

    def get_font_names(self):
        """Return the list of available fonts."""
        return list(set([font.name for font in self.ttflist]))

    def _find_fonts_by_props(self, prop, fontext='ttf', directory=None,
                             fallback_to_default=True, rebuild_if_missing=True):
        """
        Find font families that most closely match the given properties.

        Parameters
        ----------
        prop : str or `~matplotlib.font_manager.FontProperties`
            The font properties to search for. This can be either a
            `.FontProperties` object or a string defining a
            `fontconfig patterns`_.

        fontext : {'ttf', 'afm'}, default: 'ttf'
            The extension of the font file:

            - 'ttf': TrueType and OpenType fonts (.ttf, .ttc, .otf)
            - 'afm': Adobe Font Metrics (.afm)

        directory : str, optional
            If given, only search this directory and its subdirectories.

        fallback_to_default : bool
            If True, will fallback to the default font family (usually
            "DejaVu Sans" or "Helvetica") if none of the families were found.

        rebuild_if_missing : bool
            Whether to rebuild the font cache and search again if the first
            match appears to point to a nonexisting font (i.e., the font cache
            contains outdated entries).

        Returns
        -------
        list[str]
            The paths of the fonts found

        Notes
        -----
        This is an extension/wrapper of the original findfont API, which only
        returns a single font for given font properties. Instead, this API
        returns an dict containing multiple fonts and their filepaths
        which closely match the given font properties.  Since this internally
        uses the original API, there's no change to the logic of performing the
        nearest neighbor search.  See `findfont` for more details.
        """

        prop = FontProperties._from_any(prop)

        fpaths = []
        for family in prop.get_family():
            cprop = prop.copy()
            cprop.set_family(family)  # set current prop's family

            try:
                fpaths.append(
                    self.findfont(
                        cprop, fontext, directory,
                        fallback_to_default=False,  # don't fallback to default
                        rebuild_if_missing=rebuild_if_missing,
                    )
                )
            except ValueError:
                if family in font_family_aliases:
                    _log.warning(
                        "findfont: Generic family %r not found because "
                        "none of the following families were found: %s",
                        family, ", ".join(self._expand_aliases(family))
                    )
                else:
                    _log.warning("findfont: Font family %r not found.", family)

        # only add default family if no other font was found and
        # fallback_to_default is enabled
        if not fpaths:
            if fallback_to_default:
                dfamily = self.defaultFamily[fontext]
                cprop = prop.copy()
                cprop.set_family(dfamily)
                fpaths.append(
                    self.findfont(
                        cprop, fontext, directory,
                        fallback_to_default=True,
                        rebuild_if_missing=rebuild_if_missing,
                    )
                )
            else:
                raise ValueError("Failed to find any font, and fallback "
                                 "to the default font was disabled")

        return fpaths

    @lru_cache(1024)
    def _findfont_cached(self, prop, fontext, directory, fallback_to_default,
                         rebuild_if_missing, rc_params):

        prop = FontProperties._from_any(prop)

        fname = prop.get_file()
        if fname is not None:
            return fname

        if fontext == 'afm':
            fontlist = self.afmlist
        else:
            fontlist = self.ttflist

        best_score = 1e64
        best_font = None

        _log.debug('findfont: Matching %s.', prop)
        for font in fontlist:
            if (directory is not None and
                    Path(directory) not in Path(font.fname).parents):
                continue
            # Matching family should have top priority, so multiply it by 10.
            score = (self.score_family(prop.get_family(), font.name) * 10
                     + self.score_style(prop.get_style(), font.style)
                     + self.score_variant(prop.get_variant(), font.variant)
                     + self.score_weight(prop.get_weight(), font.weight)
                     + self.score_stretch(prop.get_stretch(), font.stretch)
                     + self.score_size(prop.get_size(), font.size))
            _log.debug('findfont: score(%s) = %s', font, score)
            if score < best_score:
                best_score = score
                best_font = font
            if score == 0:
                break

        if best_font is None or best_score >= 10.0:
            if fallback_to_default:
                _log.warning(
                    'findfont: Font family %s not found. Falling back to %s.',
                    prop.get_family(), self.defaultFamily[fontext])
                for family in map(str.lower, prop.get_family()):
                    if family in font_family_aliases:
                        _log.warning(
                            "findfont: Generic family %r not found because "
                            "none of the following families were found: %s",
                            family, ", ".join(self._expand_aliases(family)))
                default_prop = prop.copy()
                default_prop.set_family(self.defaultFamily[fontext])
                return self.findfont(default_prop, fontext, directory,
                                     fallback_to_default=False)
            else:
                # This return instead of raise is intentional, as we wish to
                # cache the resulting exception, which will not occur if it was
                # actually raised.
                return ValueError(f"Failed to find font {prop}, and fallback "
                                  f"to the default font was disabled")
        else:
            _log.debug('findfont: Matching %s to %s (%r) with score of %f.',
                       prop, best_font.name, best_font.fname, best_score)
            result = best_font.fname

        if not os.path.isfile(result):
            if rebuild_if_missing:
                _log.info(
                    'findfont: Found a missing font file.  Rebuilding cache.')
                new_fm = _load_fontmanager(try_read_cache=False)
                # Replace self by the new fontmanager, because users may have
                # a reference to this specific instance.
                # TODO: _load_fontmanager should really be (used by) a method
                # modifying the instance in place.
                vars(self).update(vars(new_fm))
                return self.findfont(
                    prop, fontext, directory, rebuild_if_missing=False)
            else:
                # This return instead of raise is intentional, as we wish to
                # cache the resulting exception, which will not occur if it was
                # actually raised.
                return ValueError("No valid font could be found")

        return _cached_realpath(result)


@lru_cache()
def is_opentype_cff_font(filename):
    """
    Return whether the given font is a Postscript Compact Font Format Font
    embedded in an OpenType wrapper.  Used by the PostScript and PDF backends
    that can not subset these fonts.
    """
    if os.path.splitext(filename)[1].lower() == '.otf':
        with open(filename, 'rb') as fd:
            return fd.read(4) == b"OTTO"
    else:
        return False


@lru_cache(64)
def _get_font(font_filepaths, hinting_factor, *, _kerning_factor, thread_id):
    first_fontpath, *rest = font_filepaths
    return ft2font.FT2Font(
        first_fontpath, hinting_factor,
        _fallback_list=[
            ft2font.FT2Font(
                fpath, hinting_factor,
                _kerning_factor=_kerning_factor
            )
            for fpath in rest
        ],
        _kerning_factor=_kerning_factor
    )


# FT2Font objects cannot be used across fork()s because they reference the same
# FT_Library object.  While invalidating *all* existing FT2Fonts after a fork
# would be too complicated to be worth it, the main way FT2Fonts get reused is
# via the cache of _get_font, which we can empty upon forking (not on Windows,
# which has no fork() or register_at_fork()).
if hasattr(os, "register_at_fork"):
    os.register_at_fork(after_in_child=_get_font.cache_clear)


@lru_cache(64)
def _cached_realpath(path):
    # Resolving the path avoids embedding the font twice in pdf/ps output if a
    # single font is selected using two different relative paths.
    return os.path.realpath(path)


@_api.rename_parameter('3.6', "filepath", "font_filepaths")
def get_font(font_filepaths, hinting_factor=None):
    """
    Get an `.ft2font.FT2Font` object given a list of file paths.

    Parameters
    ----------
    font_filepaths : Iterable[str, Path, bytes], str, Path, bytes
        Relative or absolute paths to the font files to be used.

        If a single string, bytes, or `pathlib.Path`, then it will be treated
        as a list with that entry only.

        If more than one filepath is passed, then the returned FT2Font object
        will fall back through the fonts, in the order given, to find a needed
        glyph.

    Returns
    -------
    `.ft2font.FT2Font`

    """
    if isinstance(font_filepaths, (str, Path, bytes)):
        paths = (_cached_realpath(font_filepaths),)
    else:
        paths = tuple(_cached_realpath(fname) for fname in font_filepaths)

    if hinting_factor is None:
        hinting_factor = mpl.rcParams['text.hinting_factor']

    return _get_font(
        # must be a tuple to be cached
        paths,
        hinting_factor,
        _kerning_factor=mpl.rcParams['text.kerning_factor'],
        # also key on the thread ID to prevent segfaults with multi-threading
        thread_id=threading.get_ident()
    )


def _load_fontmanager(*, try_read_cache=True):
    fm_path = Path(
        mpl.get_cachedir(), f"fontlist-v{FontManager.__version__}.json")
    if try_read_cache:
        try:
            fm = json_load(fm_path)
        except Exception:
            pass
        else:
            if getattr(fm, "_version", object()) == FontManager.__version__:
                _log.debug("Using fontManager instance from %s", fm_path)
                return fm
    fm = FontManager()
    json_dump(fm, fm_path)
    _log.info("generated new fontManager")
    return fm


fontManager = _load_fontmanager()
findfont = fontManager.findfont
get_font_names = fontManager.get_font_names<|MERGE_RESOLUTION|>--- conflicted
+++ resolved
@@ -215,92 +215,6 @@
         return os.path.join(os.environ['WINDIR'], 'Fonts')
 
 
-<<<<<<< HEAD
-def _win32RegistryFonts(reg_domain, base_dir):
-    r"""
-    Search for fonts in the Windows registry.
-
-    Parameters
-    ----------
-    reg_domain : int
-        The top level registry domain (e.g. HKEY_LOCAL_MACHINE).
-
-    base_dir : str
-        The path to the folder where the font files are usually located (e.g.
-        C:\Windows\Fonts). If only the filename of the font is stored in the
-        registry, the absolute path is built relative to this base directory.
-
-    Returns
-    -------
-    `set`
-        `pathlib.Path` objects with the absolute path to the font files found.
-
-    """
-    import winreg
-    items = set()
-
-    for reg_path in MSFontDirectories:
-        try:
-            with winreg.OpenKey(reg_domain, reg_path) as local:
-                for j in range(winreg.QueryInfoKey(local)[1]):
-                    # value may contain the filename of the font or its
-                    # absolute path.
-                    key, value, tp = winreg.EnumValue(local, j)
-                    if not isinstance(value, str):
-                        continue
-                    try:
-                        # If value contains already an absolute path, then it
-                        # is not changed further.
-                        path = Path(base_dir, value).resolve()
-                    except RuntimeError:
-                        # Don't fail with invalid entries.
-                        continue
-
-                    items.add(path)
-        except (OSError, MemoryError):
-            continue
-
-    return items
-
-def OSXInstalledFonts(directories=None, fontext='ttf'):
-    """Get list of font files on OS X."""
-    if directories is None:
-        directories = OSXFontDirectories
-    return [path
-            for directory in directories
-            for path in list_fonts(directory, get_fontext_synonyms(fontext))]
-
-# Also remove _win32RegistryFonts when this is removed.
-@_api.deprecated("3.5")
-def win32InstalledFonts(directory=None, fontext='ttf'):
-    """
-    Search for fonts in the specified font directory, or use the
-    system directories if none given. Additionally, it is searched for user
-    fonts installed. A list of TrueType font filenames are returned by default,
-    or AFM fonts if *fontext* == 'afm'.
-    """
-    import winreg
-
-    if directory is None:
-        directory = win32FontDirectory()
-
-    fontext = ['.' + ext for ext in get_fontext_synonyms(fontext)]
-
-    items = set()
-
-    # System fonts
-    items.update(_win32RegistryFonts(winreg.HKEY_LOCAL_MACHINE, directory))
-
-    # User fonts
-    for userdir in MSUserFontDirectories:
-        items.update(_win32RegistryFonts(winreg.HKEY_CURRENT_USER, userdir))
-
-    # Keep only paths with matching file extension.
-    return [str(path) for path in items if path.suffix.lower() in fontext]
-
-
-=======
->>>>>>> 9dbcbe29
 def _get_win32_installed_fonts():
     """List the font paths known to the Windows registry."""
     import winreg
