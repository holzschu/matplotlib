--- conflicted
+++ resolved
@@ -30,14 +30,11 @@
 # Imported here for backward compatibility, even though they don't
 # really belong.
 from matplotlib.markers import TICKLEFT, TICKRIGHT, TICKUP, TICKDOWN
-<<<<<<< HEAD
 from matplotlib.markers import (
     CARETLEFT, CARETRIGHT, CARETUP, CARETDOWN,
     CARETLEFTBASE, CARETRIGHTBASE, CARETUPBASE, CARETDOWNBASE)
-=======
-from matplotlib.markers import CARETLEFT, CARETRIGHT, CARETUP, CARETDOWN
+
 from matplotlib import _path
->>>>>>> db80928d
 
 
 def segment_hits(cx, cy, x, y, radius):
