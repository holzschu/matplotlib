"""
This module contains all the 2D line class which can draw with a
variety of line styles, markers and colors.
"""

# TODO: expose cap and join style attrs
<<<<<<< HEAD
from __future__ import absolute_import, division, print_function, unicode_literals
=======
from __future__ import (absolute_import, division, print_function,
                        unicode_literals)
>>>>>>> d5f98765

import six

import warnings

import numpy as np
from numpy import ma
from matplotlib import verbose
from . import artist
from .artist import Artist
from .cbook import iterable, is_string_like, is_numlike, ls_mapper
from .colors import colorConverter
from .path import Path
from .transforms import Bbox, TransformedPath, IdentityTransform

from matplotlib import rcParams
from .artist import allow_rasterization
from matplotlib import docstring
from matplotlib.markers import MarkerStyle
# Imported here for backward compatibility, even though they don't
# really belong.
from matplotlib.markers import TICKLEFT, TICKRIGHT, TICKUP, TICKDOWN
from matplotlib.markers import CARETLEFT, CARETRIGHT, CARETUP, CARETDOWN


def segment_hits(cx, cy, x, y, radius):
    """
    Determine if any line segments are within radius of a
    point. Returns the list of line segments that are within that
    radius.
    """
    # Process single points specially
    if len(x) < 2:
        res, = np.nonzero((cx - x) ** 2 + (cy - y) ** 2 <= radius ** 2)
        return res

    # We need to lop the last element off a lot.
    xr, yr = x[:-1], y[:-1]

    # Only look at line segments whose nearest point to C on the line
    # lies within the segment.
    dx, dy = x[1:] - xr, y[1:] - yr
    Lnorm_sq = dx ** 2 + dy ** 2  # Possibly want to eliminate Lnorm==0
    u = ((cx - xr) * dx + (cy - yr) * dy) / Lnorm_sq
    candidates = (u >= 0) & (u <= 1)
    #if any(candidates): print "candidates",xr[candidates]

    # Note that there is a little area near one side of each point
    # which will be near neither segment, and another which will
    # be near both, depending on the angle of the lines.  The
    # following radius test eliminates these ambiguities.
    point_hits = (cx - x) ** 2 + (cy - y) ** 2 <= radius ** 2
    #if any(point_hits): print "points",xr[candidates]
    candidates = candidates & ~(point_hits[:-1] | point_hits[1:])

    # For those candidates which remain, determine how far they lie away
    # from the line.
    px, py = xr + u * dx, yr + u * dy
    line_hits = (cx - px) ** 2 + (cy - py) ** 2 <= radius ** 2
    #if any(line_hits): print "lines",xr[candidates]
    line_hits = line_hits & candidates
    points, = point_hits.ravel().nonzero()
    lines, = line_hits.ravel().nonzero()
    #print points,lines
    return np.concatenate((points, lines))


class Line2D(Artist):
    """
    A line - the line can have both a solid linestyle connecting all
    the vertices, and a marker at each vertex.  Additionally, the
    drawing of the solid line is influenced by the drawstyle, eg one
    can create "stepped" lines in various styles.


    """
    lineStyles = _lineStyles = {  # hidden names deprecated
        '-':    '_draw_solid',
        '--':   '_draw_dashed',
        '-.':   '_draw_dash_dot',
        ':':    '_draw_dotted',
        'None': '_draw_nothing',
        ' ':    '_draw_nothing',
        '':     '_draw_nothing',
    }

    _drawStyles_l = {
        'default':    '_draw_lines',
        'steps-mid':  '_draw_steps_mid',
        'steps-pre':  '_draw_steps_pre',
        'steps-post': '_draw_steps_post',
    }

    _drawStyles_s = {
        'steps': '_draw_steps_pre',
    }

    drawStyles = {}
    drawStyles.update(_drawStyles_l)
    drawStyles.update(_drawStyles_s)
    # Need a list ordered with long names first:
    drawStyleKeys = (list(six.iterkeys(_drawStyles_l)) +
                     list(six.iterkeys(_drawStyles_s)))

    # Referenced here to maintain API.  These are defined in
    # MarkerStyle
    markers = MarkerStyle.markers
    filled_markers = MarkerStyle.filled_markers
    fillStyles = MarkerStyle.fillstyles

    zorder = 2
    validCap = ('butt', 'round', 'projecting')
    validJoin = ('miter', 'round', 'bevel')

    def __str__(self):
        if self._label != "":
            return "Line2D(%s)" % (self._label)
        elif hasattr(self, '_x') and len(self._x) > 3:
            return "Line2D((%g,%g),(%g,%g),...,(%g,%g))"\
                % (self._x[0], self._y[0], self._x[0],
                   self._y[0], self._x[-1], self._y[-1])
        elif hasattr(self, '_x'):
            return "Line2D(%s)"\
                % (",".join(["(%g,%g)" % (x, y) for x, y
                             in zip(self._x, self._y)]))
        else:
            return "Line2D()"

    def __init__(self, xdata, ydata,
                 linewidth=None,  # all Nones default to rc
                 linestyle=None,
                 color=None,
                 marker=None,
                 markersize=None,
                 markeredgewidth=None,
                 markeredgecolor=None,
                 markerfacecolor=None,
                 markerfacecoloralt='none',
                 fillstyle='full',
                 antialiased=None,
                 dash_capstyle=None,
                 solid_capstyle=None,
                 dash_joinstyle=None,
                 solid_joinstyle=None,
                 pickradius=5,
                 drawstyle=None,
                 markevery=None,
                 **kwargs
                 ):
        """
        Create a :class:`~matplotlib.lines.Line2D` instance with *x*
        and *y* data in sequences *xdata*, *ydata*.

        The kwargs are :class:`~matplotlib.lines.Line2D` properties:

        %(Line2D)s

        See :meth:`set_linestyle` for a decription of the line styles,
        :meth:`set_marker` for a description of the markers, and
        :meth:`set_drawstyle` for a description of the draw styles.

        """
        Artist.__init__(self)

        #convert sequences to numpy arrays
        if not iterable(xdata):
            raise RuntimeError('xdata must be a sequence')
        if not iterable(ydata):
            raise RuntimeError('ydata must be a sequence')

        if linewidth is None:
            linewidth = rcParams['lines.linewidth']

        if linestyle is None:
            linestyle = rcParams['lines.linestyle']
        if marker is None:
            marker = rcParams['lines.marker']
        if color is None:
            color = rcParams['lines.color']

        if markersize is None:
            markersize = rcParams['lines.markersize']
        if antialiased is None:
            antialiased = rcParams['lines.antialiased']
        if dash_capstyle is None:
            dash_capstyle = rcParams['lines.dash_capstyle']
        if dash_joinstyle is None:
            dash_joinstyle = rcParams['lines.dash_joinstyle']
        if solid_capstyle is None:
            solid_capstyle = rcParams['lines.solid_capstyle']
        if solid_joinstyle is None:
            solid_joinstyle = rcParams['lines.solid_joinstyle']

        if drawstyle is None:
            drawstyle = 'default'

        self.set_dash_capstyle(dash_capstyle)
        self.set_dash_joinstyle(dash_joinstyle)
        self.set_solid_capstyle(solid_capstyle)
        self.set_solid_joinstyle(solid_joinstyle)

        self.set_linestyle(linestyle)
        self.set_drawstyle(drawstyle)
        self.set_linewidth(linewidth)
        self.set_color(color)
        self._marker = MarkerStyle()
        self.set_marker(marker)
        self.set_markevery(markevery)
        self.set_antialiased(antialiased)
        self.set_markersize(markersize)
        self._dashSeq = None

        self.set_markerfacecolor(markerfacecolor)
        self.set_markerfacecoloralt(markerfacecoloralt)
        self.set_markeredgecolor(markeredgecolor)
        self.set_markeredgewidth(markeredgewidth)
        self.set_fillstyle(fillstyle)

        self.verticalOffset = None

        # update kwargs before updating data to give the caller a
        # chance to init axes (and hence unit support)
        self.update(kwargs)
        self.pickradius = pickradius
        self.ind_offset = 0
        if is_numlike(self._picker):
            self.pickradius = self._picker

        self._xorig = np.asarray([])
        self._yorig = np.asarray([])
        self._invalidx = True
        self._invalidy = True
        self.set_data(xdata, ydata)

    def contains(self, mouseevent):
        """
        Test whether the mouse event occurred on the line.  The pick
        radius determines the precision of the location test (usually
        within five points of the value).  Use
        :meth:`~matplotlib.lines.Line2D.get_pickradius` or
        :meth:`~matplotlib.lines.Line2D.set_pickradius` to view or
        modify it.

        Returns *True* if any values are within the radius along with
        ``{'ind': pointlist}``, where *pointlist* is the set of points
        within the radius.

        TODO: sort returned indices by distance
        """
        if six.callable(self._contains):
            return self._contains(self, mouseevent)

        if not is_numlike(self.pickradius):
            raise ValueError("pick radius should be a distance")

        # Make sure we have data to plot
        if self._invalidy or self._invalidx:
            self.recache()
        if len(self._xy) == 0:
            return False, {}

        # Convert points to pixels
        transformed_path = self._get_transformed_path()
        path, affine = transformed_path.get_transformed_path_and_affine()
        path = affine.transform_path(path)
        xy = path.vertices
        xt = xy[:, 0]
        yt = xy[:, 1]

        # Convert pick radius from points to pixels
        if self.figure is None:
            warnings.warn('no figure set when check if mouse is on line')
            pixels = self.pickradius
        else:
            pixels = self.figure.dpi / 72. * self.pickradius

        # the math involved in checking for containment (here and inside of
        # segment_hits) assumes that it is OK to overflow.  In case the
        # application has set the error flags such that an exception is raised
        # on overflow, we temporarily set the appropriate error flags here and
        # set them back when we are finished.
        olderrflags = np.seterr(all='ignore')
        try:
            # Check for collision
            if self._linestyle in ['None', None]:
                # If no line, return the nearby point(s)
                d = (xt - mouseevent.x) ** 2 + (yt - mouseevent.y) ** 2
                ind, = np.nonzero(np.less_equal(d, pixels ** 2))
            else:
                # If line, return the nearby segment(s)
                ind = segment_hits(mouseevent.x, mouseevent.y, xt, yt, pixels)
        finally:
            np.seterr(**olderrflags)

        ind += self.ind_offset

        # Debugging message
        if False and self._label != '':
            print("Checking line", self._label,
                  "at", mouseevent.x, mouseevent.y)
            print('xt', xt)
            print('yt', yt)
            #print 'dx,dy', (xt-mouseevent.x)**2., (yt-mouseevent.y)**2.
            print('ind', ind)

        # Return the point(s) within radius
        return len(ind) > 0, dict(ind=ind)

    def get_pickradius(self):
        """return the pick radius used for containment tests"""
        return self.pickradius

    def set_pickradius(self, d):
        """Sets the pick radius used for containment tests

        ACCEPTS: float distance in points
        """
        self.pickradius = d

    def get_fillstyle(self):
        """
        return the marker fillstyle
        """
        return self._marker.get_fillstyle()

    def set_fillstyle(self, fs):
        """
        Set the marker fill style; 'full' means fill the whole marker.
        'none' means no filling; other options are for half-filled markers.

        ACCEPTS: ['full' | 'left' | 'right' | 'bottom' | 'top' | 'none']
        """
        self._marker.set_fillstyle(fs)

    def set_markevery(self, every):
        """
        Set the markevery property to subsample the plot when using
        markers.  e.g., if ``markevery=5``, every 5-th marker will be
        plotted.  *every* can be

        None
            Every point will be plotted

        an integer N
            Every N-th marker will be plotted starting with marker 0

        A length-2 tuple of integers
            every=(start, N) will start at point start and plot every N-th
            marker

        ACCEPTS: None | integer | (startind, stride)

        """
        self._markevery = every

    def get_markevery(self):
        """return the markevery setting"""
        return self._markevery

    def set_picker(self, p):
        """Sets the event picker details for the line.

        ACCEPTS: float distance in points or callable pick function
        ``fn(artist, event)``
        """
        if six.callable(p):
            self._contains = p
        else:
            self.pickradius = p
        self._picker = p

    def get_window_extent(self, renderer):
        bbox = Bbox([[0, 0], [0, 0]])
        trans_data_to_xy = self.get_transform().transform
        bbox.update_from_data_xy(trans_data_to_xy(self.get_xydata()),
                                 ignore=True)
        # correct for marker size, if any
        if self._marker:
            ms = (self._markersize / 72.0 * self.figure.dpi) * 0.5
            bbox = bbox.padded(ms)
        return bbox

    def set_axes(self, ax):
        Artist.set_axes(self, ax)
        if ax.xaxis is not None:
            self._xcid = ax.xaxis.callbacks.connect('units',
                                                    self.recache_always)
        if ax.yaxis is not None:
            self._ycid = ax.yaxis.callbacks.connect('units',
                                                    self.recache_always)
    set_axes.__doc__ = Artist.set_axes.__doc__

    def set_data(self, *args):
        """
        Set the x and y data

        ACCEPTS: 2D array (rows are x, y) or two 1D arrays
        """
        if len(args) == 1:
            x, y = args[0]
        else:
            x, y = args

        self.set_xdata(x)
        self.set_ydata(y)

    def recache_always(self):
        self.recache(always=True)

    def recache(self, always=False):
        if always or self._invalidx:
            xconv = self.convert_xunits(self._xorig)
            if ma.isMaskedArray(self._xorig):
                x = ma.asarray(xconv, np.float_)
            else:
                x = np.asarray(xconv, np.float_)
            x = x.ravel()
        else:
            x = self._x
        if always or self._invalidy:
            yconv = self.convert_yunits(self._yorig)
            if ma.isMaskedArray(self._yorig):
                y = ma.asarray(yconv, np.float_)
            else:
                y = np.asarray(yconv, np.float_)
            y = y.ravel()
        else:
            y = self._y

        if len(x) == 1 and len(y) > 1:
            x = x * np.ones(y.shape, np.float_)
        if len(y) == 1 and len(x) > 1:
            y = y * np.ones(x.shape, np.float_)

        if len(x) != len(y):
            raise RuntimeError('xdata and ydata must be the same length')

        x = x.reshape((len(x), 1))
        y = y.reshape((len(y), 1))

        if ma.isMaskedArray(x) or ma.isMaskedArray(y):
            self._xy = ma.concatenate((x, y), 1)
        else:
            self._xy = np.concatenate((x, y), 1)
        self._x = self._xy[:, 0]  # just a view
        self._y = self._xy[:, 1]  # just a view

        self._subslice = False
        if (self.axes and len(x) > 100 and self._is_sorted(x) and
                self.axes.name == 'rectilinear' and
                self.axes.get_xscale() == 'linear' and
                self._markevery is None):
            self._subslice = True
        if hasattr(self, '_path'):
            interpolation_steps = self._path._interpolation_steps
        else:
            interpolation_steps = 1
        self._path = Path(self._xy, None, interpolation_steps)
        self._transformed_path = None
        self._invalidx = False
        self._invalidy = False

    def _transform_path(self, subslice=None):
        """
        Puts a TransformedPath instance at self._transformed_path,
        all invalidation of the transform is then handled by the
        TransformedPath instance.
        """
        # Masked arrays are now handled by the Path class itself
        if subslice is not None:
            _path = Path(self._xy[subslice, :])
        else:
            _path = self._path
        self._transformed_path = TransformedPath(_path, self.get_transform())

    def _get_transformed_path(self):
        """
        Return the :class:`~matplotlib.transforms.TransformedPath` instance
        of this line.
        """
        if self._transformed_path is None:
            self._transform_path()
        return self._transformed_path

    def set_transform(self, t):
        """
        set the Transformation instance used by this artist

        ACCEPTS: a :class:`matplotlib.transforms.Transform` instance
        """
        Artist.set_transform(self, t)
        self._invalidx = True
        self._invalidy = True

    def _is_sorted(self, x):
        """return true if x is sorted"""
        if len(x) < 2:
            return 1
        return np.alltrue(x[1:] - x[0:-1] >= 0)

    @allow_rasterization
    def draw(self, renderer):
        """draw the Line with `renderer` unless visiblity is False"""
        if not self.get_visible():
            return

        if self._invalidy or self._invalidx:
            self.recache()
        self.ind_offset = 0  # Needed for contains() method.
        if self._subslice and self.axes:
            # Need to handle monotonically decreasing case also...
            x0, x1 = self.axes.get_xbound()
            i0, = self._x.searchsorted([x0], 'left')
            i1, = self._x.searchsorted([x1], 'right')
            subslice = slice(max(i0 - 1, 0), i1 + 1)
            self.ind_offset = subslice.start
            self._transform_path(subslice)

        transf_path = self._get_transformed_path()

        renderer.open_group('line2d', self.get_gid())
        gc = renderer.new_gc()
        self._set_gc_clip(gc)

        ln_color_rgba = self._get_rgba_ln_color()
        gc.set_foreground(ln_color_rgba)
        gc.set_alpha(ln_color_rgba[3])

        gc.set_antialiased(self._antialiased)
        gc.set_linewidth(self._linewidth)

        if self.is_dashed():
            cap = self._dashcapstyle
            join = self._dashjoinstyle
        else:
            cap = self._solidcapstyle
            join = self._solidjoinstyle
        gc.set_joinstyle(join)
        gc.set_capstyle(cap)
        gc.set_snap(self.get_snap())
        if self.get_sketch_params() is not None:
            gc.set_sketch_params(*self.get_sketch_params())

        funcname = self._lineStyles.get(self._linestyle, '_draw_nothing')
        if funcname != '_draw_nothing':
            tpath, affine = transf_path.get_transformed_path_and_affine()
            if len(tpath.vertices):
                self._lineFunc = getattr(self, funcname)
                funcname = self.drawStyles.get(self._drawstyle, '_draw_lines')
                drawFunc = getattr(self, funcname)

                if self.get_path_effects() and self._linewidth:
                    affine_frozen = affine.frozen()
                    for pe in self.get_path_effects():
                        pe_renderer = pe.get_proxy_renderer(renderer)
                        drawFunc(pe_renderer, gc, tpath, affine_frozen)
                else:
                    drawFunc(renderer, gc, tpath, affine.frozen())

        if self._marker:
            gc = renderer.new_gc()
            self._set_gc_clip(gc)
            rgbaFace = self._get_rgba_face()
            rgbaFaceAlt = self._get_rgba_face(alt=True)
            edgecolor = self.get_markeredgecolor()
            if is_string_like(edgecolor) and edgecolor.lower() == 'none':
                gc.set_linewidth(0)
                gc.set_foreground(rgbaFace)
            else:
                gc.set_foreground(edgecolor)
                gc.set_linewidth(self._markeredgewidth)

            marker = self._marker
            tpath, affine = transf_path.get_transformed_points_and_affine()
            if len(tpath.vertices):
                # subsample the markers if markevery is not None
                markevery = self.get_markevery()
                if markevery is not None:
                    if iterable(markevery):
                        startind, stride = markevery
                    else:
                        startind, stride = 0, markevery
                    if tpath.codes is not None:
                        codes = tpath.codes[startind::stride]
                    else:
                        codes = None
                    vertices = tpath.vertices[startind::stride]
                    subsampled = Path(vertices, codes)
                else:
                    subsampled = tpath

                snap = marker.get_snap_threshold()
                if type(snap) == float:
                    snap = renderer.points_to_pixels(self._markersize) >= snap
                gc.set_snap(snap)
                gc.set_joinstyle(marker.get_joinstyle())
                gc.set_capstyle(marker.get_capstyle())
                marker_path = marker.get_path()
                marker_trans = marker.get_transform()
                w = renderer.points_to_pixels(self._markersize)
                if marker.get_marker() != ',':
                    # Don't scale for pixels, and don't stroke them
                    marker_trans = marker_trans.scale(w)
                else:
                    gc.set_linewidth(0)
                if rgbaFace is not None:
                    gc.set_alpha(rgbaFace[3])

                if self.get_path_effects():
                    affine_frozen = affine.frozen()
                    for pe in self.get_path_effects():
                        pe.draw_markers(renderer, gc, marker_path,
                                        marker_trans, subsampled,
                                        affine_frozen, rgbaFace)
                else:
                    renderer.draw_markers(gc, marker_path, marker_trans,
                                          subsampled, affine.frozen(),
                                          rgbaFace)

                alt_marker_path = marker.get_alt_path()
                if alt_marker_path:
                    if rgbaFaceAlt is not None:
                        gc.set_alpha(rgbaFaceAlt[3])
                    alt_marker_trans = marker.get_alt_transform()
                    alt_marker_trans = alt_marker_trans.scale(w)

                    if self.get_path_effects():
                        affine_frozen = affine.frozen()
                        for pe in self.get_path_effects():
                            pe.draw_markers(renderer, gc, alt_marker_path,
                                            alt_marker_trans, subsampled,
                                            affine_frozen, rgbaFaceAlt)
                    else:
                        renderer.draw_markers(
                            gc, alt_marker_path, alt_marker_trans, subsampled,
                            affine.frozen(), rgbaFaceAlt)

            gc.restore()

        gc.restore()
        renderer.close_group('line2d')

    def get_antialiased(self):
        return self._antialiased

    def get_color(self):
        return self._color

    def get_drawstyle(self):
        return self._drawstyle

    def get_linestyle(self):
        return self._linestyle

    def get_linewidth(self):
        return self._linewidth

    def get_marker(self):
        return self._marker.get_marker()

    def get_markeredgecolor(self):
        mec = self._markeredgecolor
        if (is_string_like(mec) and mec == 'auto'):
            if self._marker.get_marker() in ('.', ','):
                return self._color
            if self._marker.is_filled() and self.get_fillstyle() != 'none':
                return 'k'  # Bad hard-wired default...
            else:
                return self._color
        else:
            return mec

    def get_markeredgewidth(self):
        return self._markeredgewidth

    def _get_markerfacecolor(self, alt=False):
        if alt:
            fc = self._markerfacecoloralt
        else:
            fc = self._markerfacecolor

        if (is_string_like(fc) and fc.lower() == 'auto'):
            if self.get_fillstyle() == 'none':
                return 'none'
            else:
                return self._color
        else:
            return fc

    def get_markerfacecolor(self):
        return self._get_markerfacecolor(alt=False)

    def get_markerfacecoloralt(self):
        return self._get_markerfacecolor(alt=True)

    def get_markersize(self):
        return self._markersize

    def get_data(self, orig=True):
        """
        Return the xdata, ydata.

        If *orig* is *True*, return the original data.
        """
        return self.get_xdata(orig=orig), self.get_ydata(orig=orig)

    def get_xdata(self, orig=True):
        """
        Return the xdata.

        If *orig* is *True*, return the original data, else the
        processed data.
        """
        if orig:
            return self._xorig
        if self._invalidx:
            self.recache()
        return self._x

    def get_ydata(self, orig=True):
        """
        Return the ydata.

        If *orig* is *True*, return the original data, else the
        processed data.
        """
        if orig:
            return self._yorig
        if self._invalidy:
            self.recache()
        return self._y

    def get_path(self):
        """
        Return the :class:`~matplotlib.path.Path` object associated
        with this line.
        """
        if self._invalidy or self._invalidx:
            self.recache()
        return self._path

    def get_xydata(self):
        """
        Return the *xy* data as a Nx2 numpy array.
        """
        if self._invalidy or self._invalidx:
            self.recache()
        return self._xy

    def set_antialiased(self, b):
        """
        True if line should be drawin with antialiased rendering

        ACCEPTS: [True | False]
        """
        self._antialiased = b

    def set_color(self, color):
        """
        Set the color of the line

        ACCEPTS: any matplotlib color
        """
        self._color = color

    def set_drawstyle(self, drawstyle):
        """
        Set the drawstyle of the plot

        'default' connects the points with lines. The steps variants
        produce step-plots. 'steps' is equivalent to 'steps-pre' and
        is maintained for backward-compatibility.

        ACCEPTS: ['default' | 'steps' | 'steps-pre' | 'steps-mid' |
                  'steps-post']
        """
        self._drawstyle = drawstyle

    def set_linewidth(self, w):
        """
        Set the line width in points

        ACCEPTS: float value in points
        """
        self._linewidth = w

    def set_linestyle(self, linestyle):
        """
        Set the linestyle of the line (also accepts drawstyles)


        ================    =================
        linestyle           description
        ================    =================
        ``'-'``             solid
        ``'--'``            dashed
        ``'-.'``            dash_dot
        ``':'``             dotted
        ``'None'``          draw nothing
        ``' '``             draw nothing
        ``''``              draw nothing
        ================    =================

        'steps' is equivalent to 'steps-pre' and is maintained for
        backward-compatibility.

        .. seealso::

            :meth:`set_drawstyle`
               To set the drawing style (stepping) of the plot.

        ACCEPTS: [``'-'`` | ``'--'`` | ``'-.'`` | ``':'`` | ``'None'`` |
                  ``' '`` | ``''``]
        and any drawstyle in combination with a linestyle, e.g., ``'steps--'``.
        """

        for ds in self.drawStyleKeys:  # long names are first in the list
            if linestyle.startswith(ds):
                self.set_drawstyle(ds)
                if len(linestyle) > len(ds):
                    linestyle = linestyle[len(ds):]
                else:
                    linestyle = '-'
                break

        if linestyle not in self._lineStyles:
            if linestyle in ls_mapper:
                linestyle = ls_mapper[linestyle]
            else:
                verbose.report('Unrecognized line style %s, %s' %
                               (linestyle, type(linestyle)))
        if linestyle in [' ', '']:
            linestyle = 'None'
        self._linestyle = linestyle

    @docstring.dedent_interpd
    def set_marker(self, marker):
        """
        Set the line marker

        Parameters
        -----------

        marker: marker style
            See `~matplotlib.markers` for full description of possible
            argument

        """
        self._marker.set_marker(marker)

    def set_markeredgecolor(self, ec):
        """
        Set the marker edge color

        ACCEPTS: any matplotlib color
        """
        if ec is None:
            ec = 'auto'
        self._markeredgecolor = ec

    def set_markeredgewidth(self, ew):
        """
        Set the marker edge width in points

        ACCEPTS: float value in points
        """
        if ew is None:
            ew = rcParams['lines.markeredgewidth']
        self._markeredgewidth = ew

    def set_markerfacecolor(self, fc):
        """
        Set the marker face color.

        ACCEPTS: any matplotlib color
        """
        if fc is None:
            fc = 'auto'

        self._markerfacecolor = fc

    def set_markerfacecoloralt(self, fc):
        """
        Set the alternate marker face color.

        ACCEPTS: any matplotlib color
        """
        if fc is None:
            fc = 'auto'

        self._markerfacecoloralt = fc

    def set_markersize(self, sz):
        """
        Set the marker size in points

        ACCEPTS: float
        """
        self._markersize = sz

    def set_xdata(self, x):
        """
        Set the data np.array for x

        ACCEPTS: 1D array
        """
        self._xorig = x
        self._invalidx = True

    def set_ydata(self, y):
        """
        Set the data np.array for y

        ACCEPTS: 1D array
        """
        self._yorig = y
        self._invalidy = True

    def set_dashes(self, seq):
        """
        Set the dash sequence, sequence of dashes with on off ink in
        points.  If seq is empty or if seq = (None, None), the
        linestyle will be set to solid.

        ACCEPTS: sequence of on/off ink in points
        """
        if seq == (None, None) or len(seq) == 0:
            self.set_linestyle('-')
        else:
            self.set_linestyle('--')
        self._dashSeq = seq  # TODO: offset ignored for now

    def _draw_lines(self, renderer, gc, path, trans):
        self._lineFunc(renderer, gc, path, trans)

    def _draw_steps_pre(self, renderer, gc, path, trans):
        vertices = self._xy
        steps = ma.zeros((2 * len(vertices) - 1, 2), np.float_)

        steps[0::2, 0], steps[1::2, 0] = vertices[:, 0], vertices[:-1, 0]
        steps[0::2, 1], steps[1:-1:2, 1] = vertices[:, 1], vertices[1:, 1]

        path = Path(steps)
        path = path.transformed(self.get_transform())
        self._lineFunc(renderer, gc, path, IdentityTransform())

    def _draw_steps_post(self, renderer, gc, path, trans):
        vertices = self._xy
        steps = ma.zeros((2 * len(vertices) - 1, 2), np.float_)

        steps[::2, 0], steps[1:-1:2, 0] = vertices[:, 0], vertices[1:, 0]
        steps[0::2, 1], steps[1::2, 1] = vertices[:, 1], vertices[:-1, 1]

        path = Path(steps)
        path = path.transformed(self.get_transform())
        self._lineFunc(renderer, gc, path, IdentityTransform())

    def _draw_steps_mid(self, renderer, gc, path, trans):
        vertices = self._xy
        steps = ma.zeros((2 * len(vertices), 2), np.float_)

        steps[1:-1:2, 0] = 0.5 * (vertices[:-1, 0] + vertices[1:, 0])
        steps[2::2, 0] = 0.5 * (vertices[:-1, 0] + vertices[1:, 0])
        steps[0, 0] = vertices[0, 0]
        steps[-1, 0] = vertices[-1, 0]
        steps[0::2, 1], steps[1::2, 1] = vertices[:, 1], vertices[:, 1]

        path = Path(steps)
        path = path.transformed(self.get_transform())
        self._lineFunc(renderer, gc, path, IdentityTransform())

    def _draw_solid(self, renderer, gc, path, trans):
        gc.set_linestyle('solid')
        renderer.draw_path(gc, path, trans)

    def _draw_dashed(self, renderer, gc, path, trans):
        gc.set_linestyle('dashed')
        if self._dashSeq is not None:
            gc.set_dashes(0, self._dashSeq)

        renderer.draw_path(gc, path, trans)

    def _draw_dash_dot(self, renderer, gc, path, trans):
        gc.set_linestyle('dashdot')
        renderer.draw_path(gc, path, trans)

    def _draw_dotted(self, renderer, gc, path, trans):
        gc.set_linestyle('dotted')
        renderer.draw_path(gc, path, trans)

    def update_from(self, other):
        """copy properties from other to self"""
        Artist.update_from(self, other)
        self._linestyle = other._linestyle
        self._linewidth = other._linewidth
        self._color = other._color
        self._markersize = other._markersize
        self._markerfacecolor = other._markerfacecolor
        self._markerfacecoloralt = other._markerfacecoloralt
        self._markeredgecolor = other._markeredgecolor
        self._markeredgewidth = other._markeredgewidth
        self._dashSeq = other._dashSeq
        self._dashcapstyle = other._dashcapstyle
        self._dashjoinstyle = other._dashjoinstyle
        self._solidcapstyle = other._solidcapstyle
        self._solidjoinstyle = other._solidjoinstyle

        self._linestyle = other._linestyle
        self._marker = MarkerStyle(other._marker.get_marker(),
                                   other._marker.get_fillstyle())
        self._drawstyle = other._drawstyle

    def _get_rgb_face(self, alt=False):
        facecolor = self._get_markerfacecolor(alt=alt)
        if is_string_like(facecolor) and facecolor.lower() == 'none':
            rgbFace = None
        else:
            rgbFace = colorConverter.to_rgb(facecolor)
        return rgbFace

    def _get_rgba_face(self, alt=False):
        facecolor = self._get_markerfacecolor(alt=alt)
        if is_string_like(facecolor) and facecolor.lower() == 'none':
            rgbaFace = None
        else:
            rgbaFace = colorConverter.to_rgba(facecolor, self._alpha)
        return rgbaFace

    def _get_rgba_ln_color(self, alt=False):
        ln_color = self._color
        if is_string_like(ln_color) and ln_color.lower() == 'none':
            rgba_ln = None
        else:
            rgba_ln = colorConverter.to_rgba(ln_color, self._alpha)
        return rgba_ln

    # some aliases....
    def set_aa(self, val):
        'alias for set_antialiased'
        self.set_antialiased(val)

    def set_c(self, val):
        'alias for set_color'
        self.set_color(val)

    def set_ls(self, val):
        """alias for set_linestyle"""
        self.set_linestyle(val)

    def set_lw(self, val):
        """alias for set_linewidth"""
        self.set_linewidth(val)

    def set_mec(self, val):
        """alias for set_markeredgecolor"""
        self.set_markeredgecolor(val)

    def set_mew(self, val):
        """alias for set_markeredgewidth"""
        self.set_markeredgewidth(val)

    def set_mfc(self, val):
        """alias for set_markerfacecolor"""
        self.set_markerfacecolor(val)

    def set_mfcalt(self, val):
        """alias for set_markerfacecoloralt"""
        self.set_markerfacecoloralt(val)

    def set_ms(self, val):
        """alias for set_markersize"""
        self.set_markersize(val)

    def get_aa(self):
        """alias for get_antialiased"""
        return self.get_antialiased()

    def get_c(self):
        """alias for get_color"""
        return self.get_color()

    def get_ls(self):
        """alias for get_linestyle"""
        return self.get_linestyle()

    def get_lw(self):
        """alias for get_linewidth"""
        return self.get_linewidth()

    def get_mec(self):
        """alias for get_markeredgecolor"""
        return self.get_markeredgecolor()

    def get_mew(self):
        """alias for get_markeredgewidth"""
        return self.get_markeredgewidth()

    def get_mfc(self):
        """alias for get_markerfacecolor"""
        return self.get_markerfacecolor()

    def get_mfcalt(self, alt=False):
        """alias for get_markerfacecoloralt"""
        return self.get_markerfacecoloralt()

    def get_ms(self):
        """alias for get_markersize"""
        return self.get_markersize()

    def set_dash_joinstyle(self, s):
        """
        Set the join style for dashed linestyles
        ACCEPTS: ['miter' | 'round' | 'bevel']
        """
        s = s.lower()
        if s not in self.validJoin:
            raise ValueError('set_dash_joinstyle passed "%s";\n' % (s,)
                             + 'valid joinstyles are %s' % (self.validJoin,))
        self._dashjoinstyle = s

    def set_solid_joinstyle(self, s):
        """
        Set the join style for solid linestyles
        ACCEPTS: ['miter' | 'round' | 'bevel']
        """
        s = s.lower()
        if s not in self.validJoin:
            raise ValueError('set_solid_joinstyle passed "%s";\n' % (s,)
                             + 'valid joinstyles are %s' % (self.validJoin,))
        self._solidjoinstyle = s

    def get_dash_joinstyle(self):
        """
        Get the join style for dashed linestyles
        """
        return self._dashjoinstyle

    def get_solid_joinstyle(self):
        """
        Get the join style for solid linestyles
        """
        return self._solidjoinstyle

    def set_dash_capstyle(self, s):
        """
        Set the cap style for dashed linestyles

        ACCEPTS: ['butt' | 'round' | 'projecting']
        """
        s = s.lower()
        if s not in self.validCap:
            raise ValueError('set_dash_capstyle passed "%s";\n' % (s,)
                             + 'valid capstyles are %s' % (self.validCap,))

        self._dashcapstyle = s

    def set_solid_capstyle(self, s):
        """
        Set the cap style for solid linestyles

        ACCEPTS: ['butt' | 'round' |  'projecting']
        """
        s = s.lower()
        if s not in self.validCap:
            raise ValueError('set_solid_capstyle passed "%s";\n' % (s,)
                             + 'valid capstyles are %s' % (self.validCap,))

        self._solidcapstyle = s

    def get_dash_capstyle(self):
        """
        Get the cap style for dashed linestyles
        """
        return self._dashcapstyle

    def get_solid_capstyle(self):
        """
        Get the cap style for solid linestyles
        """
        return self._solidcapstyle

    def is_dashed(self):
        'return True if line is dashstyle'
        return self._linestyle in ('--', '-.', ':')


class VertexSelector:
    """
    Manage the callbacks to maintain a list of selected vertices for
    :class:`matplotlib.lines.Line2D`. Derived classes should override
    :meth:`~matplotlib.lines.VertexSelector.process_selected` to do
    something with the picks.

    Here is an example which highlights the selected verts with red
    circles::

        import numpy as np
        import matplotlib.pyplot as plt
        import matplotlib.lines as lines

        class HighlightSelected(lines.VertexSelector):
            def __init__(self, line, fmt='ro', **kwargs):
                lines.VertexSelector.__init__(self, line)
                self.markers, = self.axes.plot([], [], fmt, **kwargs)

            def process_selected(self, ind, xs, ys):
                self.markers.set_data(xs, ys)
                self.canvas.draw()

        fig = plt.figure()
        ax = fig.add_subplot(111)
        x, y = np.random.rand(2, 30)
        line, = ax.plot(x, y, 'bs-', picker=5)

        selector = HighlightSelected(line)
        plt.show()

    """
    def __init__(self, line):
        """
        Initialize the class with a :class:`matplotlib.lines.Line2D`
        instance.  The line should already be added to some
        :class:`matplotlib.axes.Axes` instance and should have the
        picker property set.
        """
        if not hasattr(line, 'axes'):
            raise RuntimeError('You must first add the line to the Axes')

        if line.get_picker() is None:
            raise RuntimeError('You must first set the picker property '
                               'of the line')

        self.axes = line.axes
        self.line = line
        self.canvas = self.axes.figure.canvas
        self.cid = self.canvas.mpl_connect('pick_event', self.onpick)

        self.ind = set()

    def process_selected(self, ind, xs, ys):
        """
        Default "do nothing" implementation of the
        :meth:`process_selected` method.

        *ind* are the indices of the selected vertices.  *xs* and *ys*
        are the coordinates of the selected vertices.
        """
        pass

    def onpick(self, event):
        """When the line is picked, update the set of selected indicies."""
        if event.artist is not self.line:
            return

        for i in event.ind:
            if i in self.ind:
                self.ind.remove(i)
            else:
                self.ind.add(i)

        ind = list(self.ind)
        ind.sort()
        xdata, ydata = self.line.get_data()
        self.process_selected(ind, xdata[ind], ydata[ind])


lineStyles = Line2D._lineStyles
lineMarkers = MarkerStyle.markers
drawStyles = Line2D.drawStyles
fillStyles = MarkerStyle.fillstyles

docstring.interpd.update(Line2D=artist.kwdoc(Line2D))

# You can not set the docstring of an instancemethod,
# but you can on the underlying function.  Go figure.
docstring.dedent_interpd(Line2D.__init__)<|MERGE_RESOLUTION|>--- conflicted
+++ resolved
@@ -4,12 +4,8 @@
 """
 
 # TODO: expose cap and join style attrs
-<<<<<<< HEAD
-from __future__ import absolute_import, division, print_function, unicode_literals
-=======
 from __future__ import (absolute_import, division, print_function,
                         unicode_literals)
->>>>>>> d5f98765
 
 import six
 
