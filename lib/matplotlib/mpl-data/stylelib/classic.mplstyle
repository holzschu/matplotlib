### Classic matplotlib plotting style as of v1.5


### LINES
# See https://matplotlib.org/api/artist_api.html#module-matplotlib.lines for more
# information on line properties.
lines.linewidth   : 1.0     # line width in points
lines.linestyle   : -       # solid line
lines.color       : b       # has no affect on plot(); see axes.prop_cycle
lines.marker      : None    # the default marker
lines.markerfacecolor  : auto    # the default markerfacecolor
lines.markeredgecolor  : auto    # the default markeredgecolor
lines.markeredgewidth  : 0.5     # the line width around the marker symbol
lines.markersize  : 6            # markersize, in points
lines.dash_joinstyle : round        # miter|round|bevel
lines.dash_capstyle : butt          # butt|round|projecting
lines.solid_joinstyle : round       # miter|round|bevel
lines.solid_capstyle : projecting   # butt|round|projecting
lines.antialiased : True         # render lines in antialiased (no jaggies)
lines.dashed_pattern : 6, 6
lines.dashdot_pattern : 3, 5, 1, 5
lines.dotted_pattern : 1, 3
lines.scale_dashes: False

### Marker props
markers.fillstyle: full

### PATCHES
# Patches are graphical objects that fill 2D space, like polygons or
# circles.  See
# https://matplotlib.org/api/artist_api.html#module-matplotlib.patches
# information on patch properties
patch.linewidth        : 1.0     # edge width in points
patch.facecolor        : b
patch.force_edgecolor  : True
patch.edgecolor        : k
patch.antialiased      : True    # render patches in antialiased (no jaggies)

hatch.color            : k
hatch.linewidth        : 1.0

hist.bins              : 10

### FONT
#
# font properties used by text.Text.  See
# https://matplotlib.org/api/font_manager_api.html for more
# information on font properties.  The 6 font properties used for font
# matching are given below with their default values.
#
# The font.family property has five values: 'serif' (e.g., Times),
# 'sans-serif' (e.g., Helvetica), 'cursive' (e.g., Zapf-Chancery),
# 'fantasy' (e.g., Western), and 'monospace' (e.g., Courier).  Each of
# these font families has a default list of font names in decreasing
# order of priority associated with them.  When text.usetex is False,
# font.family may also be one or more concrete font names.
#
# The font.style property has three values: normal (or roman), italic
# or oblique.  The oblique style will be used for italic, if it is not
# present.
#
# The font.variant property has two values: normal or small-caps.  For
# TrueType fonts, which are scalable fonts, small-caps is equivalent
# to using a font size of 'smaller', or about 83% of the current font
# size.
#
# The font.weight property has effectively 13 values: normal, bold,
# bolder, lighter, 100, 200, 300, ..., 900.  Normal is the same as
# 400, and bold is 700.  bolder and lighter are relative values with
# respect to the current weight.
#
# The font.stretch property has 11 values: ultra-condensed,
# extra-condensed, condensed, semi-condensed, normal, semi-expanded,
# expanded, extra-expanded, ultra-expanded, wider, and narrower.  This
# property is not currently implemented.
#
# The font.size property is the default font size for text, given in pts.
# 12pt is the standard value.
#
font.family         : sans-serif
font.style          : normal
font.variant        : normal
font.weight         : normal
font.stretch        : normal
# note that font.size controls default text sizes.  To configure
# special text sizes tick labels, axes, labels, title, etc, see the rc
# settings for axes and ticks. Special text sizes can be defined
# relative to font.size, using the following values: xx-small, x-small,
# small, medium, large, x-large, xx-large, larger, or smaller
font.size           : 12.0
<<<<<<< HEAD
# iOS change: these are the fonts actually available:
font.serif     : Times New Roman, Palatino, Charter, Baskerville, Bodoni 72, Cochin, Didot, Georgia, Hoefler Text, serif
font.sans-serif: Verdana, Arial, Helvetica, Avenir, Avenir Next, Gill Sans, sans-serif
font.cursive   : Snell Roundhand, Zapfino, Bradley Hand, cursive
font.fantasy   : Papyrus, Chalkboard SE, Chalkduster, Marker Felt, Noteworthy, fantasy
font.monospace : Courier New, Menlo, monospace
# Default version:
# font.serif     : DejaVu Serif, New Century Schoolbook, Century Schoolbook L, Utopia, ITC Bookman, Bookman, Nimbus Roman No9 L, Times New Roman, Times, Palatino, Charter, serif
# font.sans-serif: DejaVu Sans, Lucida Grande, Verdana, Geneva, Lucid, Arial, Helvetica, Avant Garde, sans-serif
# font.cursive   : Apple Chancery, Textile, Zapf Chancery, Sand, Script MT, Felipa, cursive
# font.fantasy   : Comic Sans MS, Chicago, Charcoal, ImpactWestern, Humor Sans, fantasy
# font.monospace : DejaVu Sans Mono, Andale Mono, Nimbus Mono L, Courier New, Courier, Fixed, Terminal, monospace
=======
font.serif     : DejaVu Serif, New Century Schoolbook, Century Schoolbook L, Utopia, ITC Bookman, Bookman, Nimbus Roman No9 L, Times New Roman, Times, Palatino, Charter, serif
font.sans-serif: DejaVu Sans, Lucida Grande, Verdana, Geneva, Lucid, Arial, Helvetica, Avant Garde, sans-serif
font.cursive   : Apple Chancery, Textile, Zapf Chancery, Sand, Script MT, Felipa, cursive
font.fantasy   : Comic Sans MS, Chicago, Charcoal, ImpactWestern, xkcd script, fantasy
font.monospace : DejaVu Sans Mono, Andale Mono, Nimbus Mono L, Courier New, Courier, Fixed, Terminal, monospace
>>>>>>> 69a98115

### TEXT
# text properties used by text.Text.  See
# https://matplotlib.org/api/artist_api.html#module-matplotlib.text for more
# information on text properties

text.color          : k

### LaTeX customizations. See http://www.scipy.org/Wiki/Cookbook/Matplotlib/UsingTex
text.usetex         : False  # use latex for all text handling. The following fonts
                             # are supported through the usual rc parameter settings:
                             # new century schoolbook, bookman, times, palatino,
                             # zapf chancery, charter, serif, sans-serif, helvetica,
                             # avant garde, courier, monospace, computer modern roman,
                             # computer modern sans serif, computer modern typewriter
                             # If another font is desired which can loaded using the
                             # LaTeX \usepackage command, please inquire at the
                             # matplotlib mailing list
text.latex.preamble :  # IMPROPER USE OF THIS FEATURE WILL LEAD TO LATEX FAILURES
                       # AND IS THEREFORE UNSUPPORTED. PLEASE DO NOT ASK FOR HELP
                       # IF THIS FEATURE DOES NOT DO WHAT YOU EXPECT IT TO.
                       # text.latex.preamble is a single line of LaTeX code that
                       # will be passed on to the LaTeX system. It may contain
                       # any code that is valid for the LaTeX "preamble", i.e.
                       # between the "\documentclass" and "\begin{document}"
                       # statements.
                       # Note that it has to be put on a single line, which may
                       # become quite long.
                       # The following packages are always loaded with usetex, so
                       # beware of package collisions: color, geometry, graphicx,
                       # type1cm, textcomp.
                       # Adobe Postscript (PSSNFS) font packages may also be
                       # loaded, depending on your font settings.

text.hinting : auto   # May be one of the following:
                      #   'none': Perform no hinting
                      #   'auto': Use freetype's autohinter
                      #   'native': Use the hinting information in the
                      #             font file, if available, and if your
                      #             freetype library supports it
                      #   'either': Use the native hinting information,
                      #             or the autohinter if none is available.
                      # For backward compatibility, this value may also be
                      # True === 'auto' or False === 'none'.
text.hinting_factor : 8 # Specifies the amount of softness for hinting in the
                        # horizontal direction.  A value of 1 will hint to full
                        # pixels.  A value of 2 will hint to half pixels etc.

text.antialiased : True # If True (default), the text will be antialiased.
                        # This only affects the Agg backend.

# The following settings allow you to select the fonts in math mode.
# They map from a TeX font name to a fontconfig font pattern.
# These settings are only used if mathtext.fontset is 'custom'.
# Note that this "custom" mode is unsupported and may go away in the
# future.
mathtext.cal : cursive
mathtext.rm  : serif
mathtext.tt  : monospace
mathtext.it  : serif:italic
mathtext.bf  : serif:bold
mathtext.sf  : sans\-serif
mathtext.fontset : cm # Should be 'cm' (Computer Modern), 'stix',
                      # 'stixsans' or 'custom'
mathtext.fallback: cm  # Select fallback font from ['cm' (Computer Modern), 'stix'
                       # 'stixsans'] when a symbol cannot be found in one of the
                       # custom math fonts. Select 'None' to not perform fallback
                       # and replace the missing character by a dummy.

mathtext.default : it # The default font to use for math.
                      # Can be any of the LaTeX font names, including
                      # the special name "regular" for the same font
                      # used in regular text.

### AXES
# default face and edge color, default tick sizes,
# default fontsizes for ticklabels, and so on.  See
# https://matplotlib.org/api/axes_api.html#module-matplotlib.axes
axes.facecolor      : w       # axes background color
axes.edgecolor      : k       # axes edge color
axes.linewidth      : 1.0     # edge linewidth
axes.grid           : False   # display grid or not
axes.grid.which     : major
axes.grid.axis      : both
axes.titlesize      : large   # fontsize of the axes title
axes.titley         : 1.0     # at the top, no autopositioning.
axes.titlepad       : 5.0     # pad between axes and title in points
axes.titleweight    : normal  # font weight for axes title
axes.labelsize      : medium  # fontsize of the x any y labels
axes.labelpad       : 5.0     # space between label and axis
axes.labelweight    : normal  # weight of the x and y labels
axes.labelcolor     : k
axes.axisbelow      : False   # whether axis gridlines and ticks are below
                              # the axes elements (lines, text, etc)

axes.formatter.limits : -7, 7 # use scientific notation if log10
                              # of the axis range is smaller than the
                              # first or larger than the second
axes.formatter.use_locale : False # When True, format tick labels
                                  # according to the user's locale.
                                  # For example, use ',' as a decimal
                                  # separator in the fr_FR locale.
axes.formatter.use_mathtext : False # When True, use mathtext for scientific
                                    # notation.
axes.formatter.useoffset      : True    # If True, the tick label formatter
                                        # will default to labeling ticks relative
                                        # to an offset when the data range is very
                                        # small compared to the minimum absolute
                                        # value of the data.
axes.formatter.offset_threshold : 2      # When useoffset is True, the offset
                                         # will be used when it can remove
                                         # at least this number of significant
                                         # digits from tick labels.

axes.unicode_minus  : True    # use Unicode for the minus symbol
                              # rather than hyphen.  See
                              # https://en.wikipedia.org/wiki/Plus_and_minus_signs#Character_codes
axes.prop_cycle    : cycler('color', 'bgrcmyk')
                                           # color cycle for plot lines
                                           # as list of string colorspecs:
                                           # single letter, long name, or
                                           # web-style hex
axes.autolimit_mode : round_numbers
axes.xmargin        : 0  # x margin.  See `axes.Axes.margins`
axes.ymargin        : 0  # y margin See `axes.Axes.margins`
axes.spines.bottom  : True
axes.spines.left    : True
axes.spines.right   : True
axes.spines.top     : True
polaraxes.grid      : True    # display grid on polar axes
axes3d.grid         : True    # display grid on 3D axes
axes3d.automargin   : False   # automatically add margin when manually setting 3D axis limits

date.autoformatter.year   : %Y
date.autoformatter.month  : %b %Y
date.autoformatter.day    : %b %d %Y
date.autoformatter.hour   : %H:%M:%S
date.autoformatter.minute : %H:%M:%S.%f
date.autoformatter.second : %H:%M:%S.%f
date.autoformatter.microsecond : %H:%M:%S.%f
date.converter:                  auto  # 'auto', 'concise'

### TICKS
# see https://matplotlib.org/api/axis_api.html#matplotlib.axis.Tick

xtick.top            : True   # draw ticks on the top side
xtick.bottom         : True   # draw ticks on the bottom side
xtick.major.size     : 4      # major tick size in points
xtick.minor.size     : 2      # minor tick size in points
xtick.minor.visible  : False
xtick.major.width    : 0.5    # major tick width in points
xtick.minor.width    : 0.5    # minor tick width in points
xtick.major.pad      : 4      # distance to major tick label in points
xtick.minor.pad      : 4      # distance to the minor tick label in points
xtick.color          : k      # color of the tick labels
xtick.labelsize      : medium # fontsize of the tick labels
xtick.direction      : in     # direction: in, out, or inout
xtick.major.top      : True   # draw x axis top major ticks
xtick.major.bottom   : True   # draw x axis bottom major ticks
xtick.minor.top      : True   # draw x axis top minor ticks
xtick.minor.bottom   : True   # draw x axis bottom minor ticks
xtick.alignment : center

ytick.left           : True   # draw ticks on the left side
ytick.right          : True   # draw ticks on the right side
ytick.major.size     : 4      # major tick size in points
ytick.minor.size     : 2      # minor tick size in points
ytick.minor.visible  : False
ytick.major.width    : 0.5    # major tick width in points
ytick.minor.width    : 0.5    # minor tick width in points
ytick.major.pad      : 4      # distance to major tick label in points
ytick.minor.pad      : 4      # distance to the minor tick label in points
ytick.color          : k      # color of the tick labels
ytick.labelsize      : medium # fontsize of the tick labels
ytick.direction      : in     # direction: in, out, or inout
ytick.major.left     : True   # draw y axis left major ticks
ytick.major.right    : True   # draw y axis right major ticks
ytick.minor.left     : True   # draw y axis left minor ticks
ytick.minor.right    : True   # draw y axis right minor ticks
ytick.alignment      : center

### GRIDS
grid.color       :   k       # grid color
grid.linestyle   :   :       # dotted
grid.linewidth   :   0.5     # in points
grid.alpha       :   1.0     # transparency, between 0.0 and 1.0

### Legend
legend.fancybox      : False  # if True, use a rounded box for the
                              # legend, else a rectangle
legend.loc           : upper right
legend.numpoints     : 2      # the number of points in the legend line
legend.fontsize      : large
legend.borderpad     : 0.4    # border whitespace in fontsize units
legend.markerscale   : 1.0    # the relative size of legend markers vs. original
# the following dimensions are in axes coords
legend.labelspacing  : 0.5    # the vertical space between the legend entries in fraction of fontsize
legend.handlelength  : 2.     # the length of the legend lines in fraction of fontsize
legend.handleheight  : 0.7     # the height of the legend handle in fraction of fontsize
legend.handletextpad : 0.8    # the space between the legend line and legend text in fraction of fontsize
legend.borderaxespad : 0.5   # the border between the axes and legend edge in fraction of fontsize
legend.columnspacing : 2.    # the border between the axes and legend edge in fraction of fontsize
legend.shadow        : False
legend.frameon       : True   # whether or not to draw a frame around legend
legend.framealpha    : None    # opacity of legend frame
legend.scatterpoints : 3 # number of scatter points
legend.facecolor     : inherit   # legend background color (when 'inherit' uses axes.facecolor)
legend.edgecolor     : inherit   # legend edge color (when 'inherit' uses axes.edgecolor)



### FIGURE
# See https://matplotlib.org/api/figure_api.html#matplotlib.figure.Figure
figure.titlesize : medium     # size of the figure title
figure.titleweight : normal   # weight of the figure title
figure.labelsize:   medium    # size of the figure label
figure.labelweight: normal    # weight of the figure label
figure.figsize   : 8, 6    # figure size in inches
figure.dpi       : 80      # figure dots per inch
figure.facecolor : 0.75    # figure facecolor; 0.75 is scalar gray
figure.edgecolor : w       # figure edgecolor
figure.autolayout : False  # When True, automatically adjust subplot
                           # parameters to make the plot fit the figure
figure.frameon : True

# The figure subplot parameters.  All dimensions are a fraction of the
# figure width or height
figure.subplot.left    : 0.125  # the left side of the subplots of the figure
figure.subplot.right   : 0.9    # the right side of the subplots of the figure
figure.subplot.bottom  : 0.1    # the bottom of the subplots of the figure
figure.subplot.top     : 0.9    # the top of the subplots of the figure
figure.subplot.wspace  : 0.2    # the amount of width reserved for space between subplots,
                                # expressed as a fraction of the average axis width
figure.subplot.hspace  : 0.2    # the amount of height reserved for space between subplots,
                                # expressed as a fraction of the average axis height

### IMAGES
image.aspect : equal             # equal | auto | a number
image.interpolation  : bilinear  # see help(imshow) for options
image.cmap   : jet               # gray | jet | ...
image.lut    : 256               # the size of the colormap lookup table
image.origin : upper             # lower | upper
image.resample  : False
image.composite_image : True

### CONTOUR PLOTS
contour.negative_linestyle :  dashed # dashed | solid
contour.corner_mask : True

# errorbar props
errorbar.capsize: 3

# scatter props
scatter.marker: o

### Boxplots
boxplot.bootstrap: None
boxplot.boxprops.color: b
boxplot.boxprops.linestyle: -
boxplot.boxprops.linewidth: 1.0
boxplot.capprops.color: k
boxplot.capprops.linestyle: -
boxplot.capprops.linewidth: 1.0
boxplot.flierprops.color: b
boxplot.flierprops.linestyle: none
boxplot.flierprops.linewidth: 1.0
boxplot.flierprops.marker: +
boxplot.flierprops.markeredgecolor: k
boxplot.flierprops.markerfacecolor: auto
boxplot.flierprops.markersize: 6.0
boxplot.meanline: False
boxplot.meanprops.color: r
boxplot.meanprops.linestyle: -
boxplot.meanprops.linewidth: 1.0
boxplot.medianprops.color: r
boxplot.meanprops.marker: s
boxplot.meanprops.markerfacecolor: r
boxplot.meanprops.markeredgecolor: k
boxplot.meanprops.markersize: 6.0
boxplot.medianprops.linestyle: -
boxplot.medianprops.linewidth: 1.0
boxplot.notch: False
boxplot.patchartist: False
boxplot.showbox: True
boxplot.showcaps: True
boxplot.showfliers: True
boxplot.showmeans: False
boxplot.vertical: True
boxplot.whiskerprops.color: b
boxplot.whiskerprops.linestyle: --
boxplot.whiskerprops.linewidth: 1.0
boxplot.whiskers: 1.5

### Agg rendering
### Warning: experimental, 2008/10/10
agg.path.chunksize : 0           # 0 to disable; values in the range
                                 # 10000 to 100000 can improve speed slightly
                                 # and prevent an Agg rendering failure
                                 # when plotting very large data sets,
                                 # especially if they are very gappy.
                                 # It may cause minor artifacts, though.
                                 # A value of 20000 is probably a good
                                 # starting point.
### SAVING FIGURES
path.simplify : True   # When True, simplify paths by removing "invisible"
                       # points to reduce file size and increase rendering
                       # speed
path.simplify_threshold : 0.1111111111111111
                               # The threshold of similarity below which
                               # vertices will be removed in the simplification
                               # process
path.snap : True # When True, rectilinear axis-aligned paths will be snapped to
                 # the nearest pixel when certain criteria are met.  When False,
                 # paths will never be snapped.
path.sketch : None # May be none, or a 3-tuple of the form (scale, length,
                   # randomness).
                   # *scale* is the amplitude of the wiggle
                   # perpendicular to the line (in pixels).  *length*
                   # is the length of the wiggle along the line (in
                   # pixels).  *randomness* is the factor by which
                   # the length is randomly scaled.

# the default savefig params can be different from the display params
# e.g., you may want a higher resolution, or to make the figure
# background white
savefig.dpi         : 100      # figure dots per inch
savefig.facecolor   : w        # figure facecolor when saving
savefig.edgecolor   : w        # figure edgecolor when saving
savefig.format      : png      # png, ps, pdf, svg
savefig.bbox        : standard # 'tight' or 'standard'.
                               # 'tight' is incompatible with pipe-based animation
                               # backends (e.g. 'ffmpeg') but will work with those
                               # based on temporary files (e.g. 'ffmpeg_file')
savefig.pad_inches  : 0.1      # Padding to be used when bbox is set to 'tight'
savefig.transparent : False    # setting that controls whether figures are saved with a
                               # transparent background by default
savefig.orientation : portrait

# ps backend params
ps.papersize      : letter   # auto, letter, legal, ledger, A0-A10, B0-B10
ps.useafm         : False    # use of afm fonts, results in small files
ps.usedistiller   : False    # can be: None, ghostscript or xpdf
                                          # Experimental: may produce smaller files.
                                          # xpdf intended for production of publication quality files,
                                          # but requires ghostscript, xpdf and ps2eps
ps.distiller.res  : 6000      # dpi
ps.fonttype       : 3         # Output Type 3 (Type3) or Type 42 (TrueType)

# pdf backend params
pdf.compression   : 6 # integer from 0 to 9
                      # 0 disables compression (good for debugging)
pdf.fonttype       : 3         # Output Type 3 (Type3) or Type 42 (TrueType)
pdf.inheritcolor   : False
pdf.use14corefonts : False

# pgf backend params
pgf.texsystem       : xelatex
pgf.rcfonts         : True
pgf.preamble        :

# svg backend params
svg.image_inline : True       # write raster image data directly into the svg file
svg.fonttype : path            # How to handle SVG fonts:
#    'none': Assume fonts are installed on the machine where the SVG will be viewed.
#    'path': Embed characters as paths -- supported by most SVG renderers

# Event keys to interact with figures/plots via keyboard.
# Customize these settings according to your needs.
# Leave the field(s) empty if you don't need a key-map. (i.e., fullscreen : '')

keymap.fullscreen : f, ctrl+f       # toggling
keymap.home : h, r, home            # home or reset mnemonic
keymap.back : left, c, backspace    # forward / backward keys to enable
keymap.forward : right, v           #   left handed quick navigation
keymap.pan : p                      # pan mnemonic
keymap.zoom : o                     # zoom mnemonic
keymap.save : s, ctrl+s             # saving current figure
keymap.quit : ctrl+w, cmd+w         # close the current figure
keymap.grid : g                     # switching on/off a grid in current axes
keymap.yscale : l                   # toggle scaling of y-axes ('log'/'linear')
keymap.xscale : k, L                # toggle scaling of x-axes ('log'/'linear')

###ANIMATION settings
animation.writer : ffmpeg         # MovieWriter 'backend' to use
animation.codec : mpeg4           # Codec to use for writing movie
animation.bitrate: -1             # Controls size/quality tradeoff for movie.
                                  # -1 implies let utility auto-determine
animation.frame_format: png       # Controls frame format used by temp files
animation.ffmpeg_path: ffmpeg     # Path to ffmpeg binary. Without full path
                                  # $PATH is searched
animation.ffmpeg_args:            # Additional arguments to pass to ffmpeg
animation.convert_path: convert   # Path to ImageMagick's convert binary.
                                  # On Windows use the full path since convert
                                  # is also the name of a system tool.
animation.convert_args:
animation.html: none

_internal.classic_mode: True<|MERGE_RESOLUTION|>--- conflicted
+++ resolved
@@ -88,7 +88,6 @@
 # relative to font.size, using the following values: xx-small, x-small,
 # small, medium, large, x-large, xx-large, larger, or smaller
 font.size           : 12.0
-<<<<<<< HEAD
 # iOS change: these are the fonts actually available:
 font.serif     : Times New Roman, Palatino, Charter, Baskerville, Bodoni 72, Cochin, Didot, Georgia, Hoefler Text, serif
 font.sans-serif: Verdana, Arial, Helvetica, Avenir, Avenir Next, Gill Sans, sans-serif
@@ -99,15 +98,8 @@
 # font.serif     : DejaVu Serif, New Century Schoolbook, Century Schoolbook L, Utopia, ITC Bookman, Bookman, Nimbus Roman No9 L, Times New Roman, Times, Palatino, Charter, serif
 # font.sans-serif: DejaVu Sans, Lucida Grande, Verdana, Geneva, Lucid, Arial, Helvetica, Avant Garde, sans-serif
 # font.cursive   : Apple Chancery, Textile, Zapf Chancery, Sand, Script MT, Felipa, cursive
-# font.fantasy   : Comic Sans MS, Chicago, Charcoal, ImpactWestern, Humor Sans, fantasy
+# font.fantasy   : Comic Sans MS, Chicago, Charcoal, ImpactWestern, xkcd script, fantasy
 # font.monospace : DejaVu Sans Mono, Andale Mono, Nimbus Mono L, Courier New, Courier, Fixed, Terminal, monospace
-=======
-font.serif     : DejaVu Serif, New Century Schoolbook, Century Schoolbook L, Utopia, ITC Bookman, Bookman, Nimbus Roman No9 L, Times New Roman, Times, Palatino, Charter, serif
-font.sans-serif: DejaVu Sans, Lucida Grande, Verdana, Geneva, Lucid, Arial, Helvetica, Avant Garde, sans-serif
-font.cursive   : Apple Chancery, Textile, Zapf Chancery, Sand, Script MT, Felipa, cursive
-font.fantasy   : Comic Sans MS, Chicago, Charcoal, ImpactWestern, xkcd script, fantasy
-font.monospace : DejaVu Sans Mono, Andale Mono, Nimbus Mono L, Courier New, Courier, Fixed, Terminal, monospace
->>>>>>> 69a98115
 
 ### TEXT
 # text properties used by text.Text.  See
