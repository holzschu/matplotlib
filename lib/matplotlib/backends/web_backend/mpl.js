--- conflicted
+++ resolved
@@ -1,14 +1,8 @@
-<<<<<<< HEAD
-function figure(fig_id, websocket_url_prefix, parent_element) {
-    this.id = fig_id;
-
-=======
 /* Put everything inside the mpl namespace */
 var mpl = {};
 
 
 mpl.get_websocket_type = function() {
->>>>>>> d5f98765
     if (typeof(WebSocket) !== 'undefined') {
         return WebSocket;
     } else if (typeof(MozWebSocket) !== 'undefined') {
@@ -19,11 +13,6 @@
               'Firefox 4 and 5 are also supported but you ' +
               'have to enable WebSockets in about:config.');
     };
-<<<<<<< HEAD
-
-
-    this.ws = new this.WebSocket(websocket_url_prefix + fig_id + '/ws');
-=======
 }
 
 
@@ -31,7 +20,6 @@
     this.id = figure_id;
 
     this.ws = websocket;
->>>>>>> d5f98765
 
     this.supports_binary = (this.ws.binaryType != undefined);
 
@@ -57,23 +45,6 @@
     this.focus_on_mousover = false;
 
     this.root = $('<div/>');
-<<<<<<< HEAD
-    $(parent_element).append(this.root);
-
-    init_mpl_canvas(this);
-    init_mpl_toolbar(this);
-
-    this.ws.onopen = function () {
-        this.send(JSON.stringify(
-            {type: 'supports_binary',
-             value: fig.supports_binary}));
-    }
-
-    fig = this
-    onload_creator = function(fig) {
-        return function() {
-            fig.context.drawImage(fig.imageObj, 0, 0);
-=======
     this.root.attr('style', 'display: inline-block');
     $(parent_element).append(this.root);
 
@@ -97,7 +68,6 @@
         return function() {
             fig.context.drawImage(fig.imageObj, 0, 0);
             fig.waiting = false;
->>>>>>> d5f98765
         };
     };
     this.imageObj.onload = onload_creator(fig);
@@ -106,13 +76,9 @@
         this.ws.close();
     }
 
-<<<<<<< HEAD
-    this.ws.onmessage = gen_on_msg_fn(this);
-=======
     this.ws.onmessage = this._make_on_message_function(this);
 
     this.ondownload = ondownload;
->>>>>>> d5f98765
 }
 
 
@@ -361,30 +327,6 @@
 }
 
 // from http://stackoverflow.com/questions/1114465/getting-mouse-location-in-canvas
-<<<<<<< HEAD
-
-function findPos(e) {
-    //this section is from http://www.quirksmode.org/js/events_properties.html
-    var targ;
-    if (!e)
-        e = window.event;
-    if (e.target)
-        targ = e.target;
-    else if (e.srcElement)
-        targ = e.srcElement;
-    if (targ.nodeType == 3) // defeat Safari bug
-        targ = targ.parentNode;
-
-    // jQuery normalizes the pageX and pageY
-    // pageX,Y are the mouse positions relative to the document
-    // offset() returns the position of the element relative to the document
-    var x = e.pageX - $(targ).offset().left;
-    var y = e.pageY - $(targ).offset().top;
-
-    return {"x": x, "y": y};
-};
-=======
->>>>>>> d5f98765
 
 mpl.findpos = function(e) {
     //this section is from http://www.quirksmode.org/js/events_properties.html
@@ -398,10 +340,6 @@
     if (targ.nodeType == 3) // defeat Safari bug
         targ = targ.parentNode;
 
-<<<<<<< HEAD
-figure.prototype.mouse_event = function(event, name) {
-    var canvas_pos = findPos(event)
-=======
     // jQuery normalizes the pageX and pageY
     // pageX,Y are the mouse positions relative to the document
     // offset() returns the position of the element relative to the document
@@ -414,18 +352,11 @@
 
 mpl.figure.prototype.mouse_event = function(event, name) {
     var canvas_pos = mpl.findpos(event)
->>>>>>> d5f98765
 
     if (this.focus_on_mouseover && name === 'motion_notify')
     {
         this.canvas.focus();
     }
-<<<<<<< HEAD
-
-    var x = canvas_pos.x;
-    var y = canvas_pos.y;
-=======
->>>>>>> d5f98765
 
     var x = canvas_pos.x;
     var y = canvas_pos.y;
@@ -471,11 +402,7 @@
     }
 };
 
-<<<<<<< HEAD
-figure.prototype.toolbar_button_onmouseover = function(tooltip) {
-=======
 
 mpl.figure.prototype.toolbar_button_onmouseover = function(tooltip) {
->>>>>>> d5f98765
     this.message.textContent = tooltip;
 };