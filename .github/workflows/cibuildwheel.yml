--- conflicted
+++ resolved
@@ -184,17 +184,6 @@
           CIBW_BUILD: "cp310-*"
           CIBW_ARCHS: ${{ matrix.cibw_archs }}
 
-<<<<<<< HEAD
-=======
-      - name: Build wheels for CPython 3.9
-        uses: pypa/cibuildwheel@7940a4c0e76eb2030e473a5f864f291f63ee879b  # v2.21.3
-        with:
-          package-dir: dist/${{ needs.build_sdist.outputs.SDIST_NAME }}
-        env:
-          CIBW_BUILD: "cp39-*"
-          CIBW_ARCHS: ${{ matrix.cibw_archs }}
-
->>>>>>> 1d7e71ea
       - name: Build wheels for PyPy
         uses: pypa/cibuildwheel@7940a4c0e76eb2030e473a5f864f291f63ee879b  # v2.21.3
         with:
@@ -240,17 +229,9 @@
         run: ls dist
 
       - name: Generate artifact attestation for sdist and wheel
-<<<<<<< HEAD
-        uses: actions/attest-build-provenance@1c608d11d69870c2092266b3f9a6f3abbf17002c  # v1.4.3
-=======
         uses: actions/attest-build-provenance@ef244123eb79f2f7a7e75d99086184180e6d0018  # v1.4.4
->>>>>>> 1d7e71ea
         with:
           subject-path: dist/matplotlib-*
 
       - name: Publish package distributions to PyPI
-<<<<<<< HEAD
-        uses: pypa/gh-action-pypi-publish@fb13cb306901256ace3dab689990e13a5550ffaa  # v1.11.0
-=======
-        uses: pypa/gh-action-pypi-publish@15c56dba361d8335944d31a2ecd17d700fc7bcbc  # v1.12.2
->>>>>>> 1d7e71ea
+        uses: pypa/gh-action-pypi-publish@15c56dba361d8335944d31a2ecd17d700fc7bcbc  # v1.12.2