--- conflicted
+++ resolved
@@ -8,7 +8,7 @@
     font-family: 'CarlogoRegular';
     font-style: normal;
     src:    local('Carlito'),
-            url('fonts/carlogo-regular.woff2') format('woff2'), 
+            url('fonts/carlogo-regular.woff2') format('woff2'),
             url('fonts/carlogo-regular.woff') format('woff'),
             url('fonts/carlogo-regular.ttf') format('truetype')
 }
@@ -17,7 +17,7 @@
     font-family: 'CarlogoBold';
     font-style: bold;
     src:    local('Carlito Bold'),
-            url('fonts/carlogo-bold.woff2') format('woff2'), 
+            url('fonts/carlogo-bold.woff2') format('woff2'),
             url('fonts/carlogo-bold.woff') format('woff'),
             url('fonts/carlogo-bold.ttf') format('truetype')
 }
@@ -1150,30 +1150,25 @@
     font-family: 'CarlogoRegular', 'Carlito', sans-serif;
     font-size: 16px;
   }
-  
+
   nav.main-nav ul{
     margin: 0;
     padding: 0;
     display: flex;
     flex-direction: row;
   }
-  
+
   nav.main-nav li{
     margin: 8px 15px;
     list-style-type: none;
   }
-<<<<<<< HEAD
-
-=======
-  
->>>>>>> 2e48cf3d
+
   nav.main-nav a{
     color: white;
   }
-  
+
   nav.main-nav a:hover{
     text-decoration: underline;
-<<<<<<< HEAD
   }
 
   nav.main-nav li.nav-right{
@@ -1184,6 +1179,4 @@
     border: 0;
     padding: 3px 6px;
     width: 198px;
-=======
->>>>>>> 2e48cf3d
   }